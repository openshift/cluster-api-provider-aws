---
apiVersion: apiextensions.k8s.io/v1
kind: CustomResourceDefinition
metadata:
  annotations:
    controller-gen.kubebuilder.io/version: v0.11.3
  creationTimestamp: null
  name: awsclusters.infrastructure.cluster.x-k8s.io
spec:
  group: infrastructure.cluster.x-k8s.io
  names:
    categories:
    - cluster-api
    kind: AWSCluster
    listKind: AWSClusterList
    plural: awsclusters
    shortNames:
    - awsc
    singular: awscluster
  scope: Namespaced
  versions:
  - additionalPrinterColumns:
    - description: Cluster to which this AWSCluster belongs
      jsonPath: .metadata.labels.cluster\.x-k8s\.io/cluster-name
      name: Cluster
      type: string
    - description: Cluster infrastructure is ready for EC2 instances
      jsonPath: .status.ready
      name: Ready
      type: string
    - description: AWS VPC the cluster is using
      jsonPath: .spec.network.vpc.id
      name: VPC
      type: string
    - description: API Endpoint
      jsonPath: .spec.controlPlaneEndpoint
      name: Endpoint
      priority: 1
      type: string
    - description: Bastion IP address for breakglass access
      jsonPath: .status.bastion.publicIp
      name: Bastion IP
      type: string
    name: v1beta1
    schema:
      openAPIV3Schema:
        description: AWSCluster is the schema for Amazon EC2 based Kubernetes Cluster
          API.
        properties:
          apiVersion:
            description: 'APIVersion defines the versioned schema of this representation
              of an object. Servers should convert recognized schemas to the latest
              internal value, and may reject unrecognized values. More info: https://git.k8s.io/community/contributors/devel/sig-architecture/api-conventions.md#resources'
            type: string
          kind:
            description: 'Kind is a string value representing the REST resource this
              object represents. Servers may infer this from the endpoint the client
              submits requests to. Cannot be updated. In CamelCase. More info: https://git.k8s.io/community/contributors/devel/sig-architecture/api-conventions.md#types-kinds'
            type: string
          metadata:
            type: object
          spec:
            description: AWSClusterSpec defines the desired state of an EC2-based
              Kubernetes cluster.
            properties:
              additionalTags:
                additionalProperties:
                  type: string
                description: AdditionalTags is an optional set of tags to add to AWS
                  resources managed by the AWS provider, in addition to the ones added
                  by default.
                type: object
              bastion:
                description: Bastion contains options to configure the bastion host.
                properties:
                  allowedCIDRBlocks:
                    description: AllowedCIDRBlocks is a list of CIDR blocks allowed
                      to access the bastion host. They are set as ingress rules for
                      the Bastion host's Security Group (defaults to 0.0.0.0/0).
                    items:
                      type: string
                    type: array
                  ami:
                    description: AMI will use the specified AMI to boot the bastion.
                      If not specified, the AMI will default to one picked out in
                      public space.
                    type: string
                  disableIngressRules:
                    description: DisableIngressRules will ensure there are no Ingress
                      rules in the bastion host's security group. Requires AllowedCIDRBlocks
                      to be empty.
                    type: boolean
                  enabled:
                    description: Enabled allows this provider to create a bastion
                      host instance with a public ip to access the VPC private network.
                    type: boolean
                  instanceType:
                    description: InstanceType will use the specified instance type
                      for the bastion. If not specified, Cluster API Provider AWS
                      will use t3.micro for all regions except us-east-1, where t2.micro
                      will be the default.
                    type: string
                type: object
              controlPlaneEndpoint:
                description: ControlPlaneEndpoint represents the endpoint used to
                  communicate with the control plane.
                properties:
                  host:
                    description: The hostname on which the API server is serving.
                    type: string
                  port:
                    description: The port on which the API server is serving.
                    format: int32
                    type: integer
                required:
                - host
                - port
                type: object
              controlPlaneLoadBalancer:
                description: ControlPlaneLoadBalancer is optional configuration for
                  customizing control plane behavior.
                properties:
                  additionalSecurityGroups:
                    description: AdditionalSecurityGroups sets the security groups
                      used by the load balancer. Expected to be security group IDs
                      This is optional - if not provided new security groups will
                      be created for the load balancer
                    items:
                      type: string
                    type: array
                  crossZoneLoadBalancing:
                    description: "CrossZoneLoadBalancing enables the classic ELB cross
                      availability zone balancing. \n With cross-zone load balancing,
                      each load balancer node for your Classic Load Balancer distributes
                      requests evenly across the registered instances in all enabled
                      Availability Zones. If cross-zone load balancing is disabled,
                      each load balancer node distributes requests evenly across the
                      registered instances in its Availability Zone only. \n Defaults
                      to false."
                    type: boolean
                  healthCheckProtocol:
                    description: HealthCheckProtocol sets the protocol type for classic
                      ELB health check target default value is ClassicELBProtocolSSL
                    type: string
                  name:
                    description: Name sets the name of the classic ELB load balancer.
                      As per AWS, the name must be unique within your set of load
                      balancers for the region, must have a maximum of 32 characters,
                      must contain only alphanumeric characters or hyphens, and cannot
                      begin or end with a hyphen. Once set, the value cannot be changed.
                    maxLength: 32
                    pattern: ^[A-Za-z0-9]([A-Za-z0-9]{0,31}|[-A-Za-z0-9]{0,30}[A-Za-z0-9])$
                    type: string
                  scheme:
                    default: internet-facing
                    description: Scheme sets the scheme of the load balancer (defaults
                      to internet-facing)
                    enum:
                    - internet-facing
                    - internal
                    type: string
                  subnets:
                    description: Subnets sets the subnets that should be applied to
                      the control plane load balancer (defaults to discovered subnets
                      for managed VPCs or an empty set for unmanaged VPCs)
                    items:
                      type: string
                    type: array
                type: object
              identityRef:
                description: IdentityRef is a reference to a identity to be used when
                  reconciling this cluster
                properties:
                  kind:
                    description: Kind of the identity.
                    enum:
                    - AWSClusterControllerIdentity
                    - AWSClusterRoleIdentity
                    - AWSClusterStaticIdentity
                    type: string
                  name:
                    description: Name of the identity.
                    minLength: 1
                    type: string
                required:
                - kind
                - name
                type: object
              imageLookupBaseOS:
                description: ImageLookupBaseOS is the name of the base operating system
                  used to look up machine images when a machine does not specify an
                  AMI. When set, this will be used for all cluster machines unless
                  a machine specifies a different ImageLookupBaseOS.
                type: string
              imageLookupFormat:
                description: 'ImageLookupFormat is the AMI naming format to look up
                  machine images when a machine does not specify an AMI. When set,
                  this will be used for all cluster machines unless a machine specifies
                  a different ImageLookupOrg. Supports substitutions for {{.BaseOS}}
                  and {{.K8sVersion}} with the base OS and kubernetes version, respectively.
                  The BaseOS will be the value in ImageLookupBaseOS or ubuntu (the
                  default), and the kubernetes version as defined by the packages
                  produced by kubernetes/release without v as a prefix: 1.13.0, 1.12.5-mybuild.1,
                  or 1.17.3. For example, the default image format of capa-ami-{{.BaseOS}}-?{{.K8sVersion}}-*
                  will end up searching for AMIs that match the pattern capa-ami-ubuntu-?1.18.0-*
                  for a Machine that is targeting kubernetes v1.18.0 and the ubuntu
                  base OS. See also: https://golang.org/pkg/text/template/'
                type: string
              imageLookupOrg:
                description: ImageLookupOrg is the AWS Organization ID to look up
                  machine images when a machine does not specify an AMI. When set,
                  this will be used for all cluster machines unless a machine specifies
                  a different ImageLookupOrg.
                type: string
              network:
                description: NetworkSpec encapsulates all things related to AWS network.
                properties:
                  cni:
                    description: CNI configuration
                    properties:
                      cniIngressRules:
                        description: CNIIngressRules specify rules to apply to control
                          plane and worker node security groups. The source for the
                          rule will be set to control plane and worker security group
                          IDs.
                        items:
                          description: CNIIngressRule defines an AWS ingress rule
                            for CNI requirements.
                          properties:
                            description:
                              type: string
                            fromPort:
                              format: int64
                              type: integer
                            protocol:
                              description: SecurityGroupProtocol defines the protocol
                                type for a security group rule.
                              type: string
                            toPort:
                              format: int64
                              type: integer
                          required:
                          - description
                          - fromPort
                          - protocol
                          - toPort
                          type: object
                        type: array
                    type: object
                  securityGroupOverrides:
                    additionalProperties:
                      type: string
                    description: SecurityGroupOverrides is an optional set of security
                      groups to use for cluster instances This is optional - if not
                      provided new security groups will be created for the cluster
                    type: object
                  subnets:
                    description: Subnets configuration.
                    items:
                      description: SubnetSpec configures an AWS Subnet.
                      properties:
                        availabilityZone:
                          description: AvailabilityZone defines the availability zone
                            to use for this subnet in the cluster's region.
                          type: string
                        cidrBlock:
                          description: CidrBlock is the CIDR block to be used when
                            the provider creates a managed VPC.
                          type: string
                        id:
                          description: ID defines a unique identifier to reference
                            this resource.
                          type: string
                        ipv6CidrBlock:
                          description: IPv6CidrBlock is the IPv6 CIDR block to be
                            used when the provider creates a managed VPC. A subnet
                            can have an IPv4 and an IPv6 address. IPv6 is only supported
                            in managed clusters, this field cannot be set on AWSCluster
                            object.
                          type: string
                        isIpv6:
                          description: IsIPv6 defines the subnet as an IPv6 subnet.
                            A subnet is IPv6 when it is associated with a VPC that
                            has IPv6 enabled. IPv6 is only supported in managed clusters,
                            this field cannot be set on AWSCluster object.
                          type: boolean
                        isPublic:
                          description: IsPublic defines the subnet as a public subnet.
                            A subnet is public when it is associated with a route
                            table that has a route to an internet gateway.
                          type: boolean
                        natGatewayId:
                          description: NatGatewayID is the NAT gateway id associated
                            with the subnet. Ignored unless the subnet is managed
                            by the provider, in which case this is set on the public
                            subnet where the NAT gateway resides. It is then used
                            to determine routes for private subnets in the same AZ
                            as the public subnet.
                          type: string
                        routeTableId:
                          description: RouteTableID is the routing table id associated
                            with the subnet.
                          type: string
                        tags:
                          additionalProperties:
                            type: string
                          description: Tags is a collection of tags describing the
                            resource.
                          type: object
                      type: object
                    type: array
                  vpc:
                    description: VPC configuration.
                    properties:
                      availabilityZoneSelection:
                        default: Ordered
                        description: 'AvailabilityZoneSelection specifies how AZs
                          should be selected if there are more AZs in a region than
                          specified by AvailabilityZoneUsageLimit. There are 2 selection
                          schemes: Ordered - selects based on alphabetical order Random
                          - selects AZs randomly in a region Defaults to Ordered'
                        enum:
                        - Ordered
                        - Random
                        type: string
                      availabilityZoneUsageLimit:
                        default: 3
                        description: AvailabilityZoneUsageLimit specifies the maximum
                          number of availability zones (AZ) that should be used in
                          a region when automatically creating subnets. If a region
                          has more than this number of AZs then this number of AZs
                          will be picked randomly when creating default subnets. Defaults
                          to 3
                        minimum: 1
                        type: integer
                      cidrBlock:
                        description: CidrBlock is the CIDR block to be used when the
                          provider creates a managed VPC. Defaults to 10.0.0.0/16.
                        type: string
                      id:
                        description: ID is the vpc-id of the VPC this provider should
                          use to create resources.
                        type: string
                      internetGatewayId:
                        description: InternetGatewayID is the id of the internet gateway
                          associated with the VPC.
                        type: string
                      ipv6:
                        description: IPv6 contains ipv6 specific settings for the
                          network. Supported only in managed clusters. This field
                          cannot be set on AWSCluster object.
                        properties:
                          cidrBlock:
                            description: CidrBlock is the CIDR block provided by Amazon
                              when VPC has enabled IPv6.
                            type: string
                          egressOnlyInternetGatewayId:
                            description: EgressOnlyInternetGatewayID is the id of
                              the egress only internet gateway associated with an
                              IPv6 enabled VPC.
                            type: string
                          poolId:
                            description: PoolID is the IP pool which must be defined
                              in case of BYO IP is defined.
                            type: string
                        type: object
                      tags:
                        additionalProperties:
                          type: string
                        description: Tags is a collection of tags describing the resource.
                        type: object
                    type: object
                type: object
              region:
                description: The AWS Region the cluster lives in.
                type: string
              s3Bucket:
                description: S3Bucket contains options to configure a supporting S3
                  bucket for this cluster - currently used for nodes requiring Ignition
                  (https://coreos.github.io/ignition/) for bootstrapping (requires
                  BootstrapFormatIgnition feature flag to be enabled).
                properties:
                  controlPlaneIAMInstanceProfile:
                    description: ControlPlaneIAMInstanceProfile is a name of the IAMInstanceProfile,
                      which will be allowed to read control-plane node bootstrap data
                      from S3 Bucket.
                    type: string
                  name:
                    description: Name defines name of S3 Bucket to be created.
                    maxLength: 63
                    minLength: 3
                    pattern: ^[a-z0-9][a-z0-9.-]{1,61}[a-z0-9]$
                    type: string
                  nodesIAMInstanceProfiles:
                    description: NodesIAMInstanceProfiles is a list of IAM instance
                      profiles, which will be allowed to read worker nodes bootstrap
                      data from S3 Bucket.
                    items:
                      type: string
                    type: array
                required:
                - controlPlaneIAMInstanceProfile
                - name
                - nodesIAMInstanceProfiles
                type: object
              sshKeyName:
                description: SSHKeyName is the name of the ssh key to attach to the
                  bastion host. Valid values are empty string (do not use SSH keys),
                  a valid SSH key name, or omitted (use the default SSH key name)
                type: string
            type: object
          status:
            description: AWSClusterStatus defines the observed state of AWSCluster.
            properties:
              bastion:
                description: Instance describes an AWS instance.
                properties:
                  addresses:
                    description: Addresses contains the AWS instance associated addresses.
                    items:
                      description: MachineAddress contains information for the node's
                        address.
                      properties:
                        address:
                          description: The machine address.
                          type: string
                        type:
                          description: Machine address type, one of Hostname, ExternalIP,
                            InternalIP, ExternalDNS or InternalDNS.
                          type: string
                      required:
                      - address
                      - type
                      type: object
                    type: array
                  availabilityZone:
                    description: Availability zone of instance
                    type: string
                  ebsOptimized:
                    description: Indicates whether the instance is optimized for Amazon
                      EBS I/O.
                    type: boolean
                  enaSupport:
                    description: Specifies whether enhanced networking with ENA is
                      enabled.
                    type: boolean
                  iamProfile:
                    description: The name of the IAM instance profile associated with
                      the instance, if applicable.
                    type: string
                  id:
                    type: string
                  imageId:
                    description: The ID of the AMI used to launch the instance.
                    type: string
                  instanceState:
                    description: The current state of the instance.
                    type: string
                  networkInterfaces:
                    description: Specifies ENIs attached to instance
                    items:
                      type: string
                    type: array
                  nonRootVolumes:
                    description: Configuration options for the non root storage volumes.
                    items:
                      description: Volume encapsulates the configuration options for
                        the storage device.
                      properties:
                        deviceName:
                          description: Device name
                          type: string
                        encrypted:
                          description: Encrypted is whether the volume should be encrypted
                            or not.
                          type: boolean
                        encryptionKey:
                          description: EncryptionKey is the KMS key to use to encrypt
                            the volume. Can be either a KMS key ID or ARN. If Encrypted
                            is set and this is omitted, the default AWS key will be
                            used. The key must already exist and be accessible by
                            the controller.
                          type: string
                        iops:
                          description: IOPS is the number of IOPS requested for the
                            disk. Not applicable to all types.
                          format: int64
                          type: integer
                        size:
                          description: Size specifies size (in Gi) of the storage
                            device. Must be greater than the image snapshot size or
                            8 (whichever is greater).
                          format: int64
                          minimum: 8
                          type: integer
                        throughput:
                          description: Throughput to provision in MiB/s supported
                            for the volume type. Not applicable to all types.
                          format: int64
                          type: integer
                        type:
                          description: Type is the type of the volume (e.g. gp2, io1,
                            etc...).
                          type: string
                      required:
                      - size
                      type: object
                    type: array
                  privateIp:
                    description: The private IPv4 address assigned to the instance.
                    type: string
                  publicIp:
                    description: The public IPv4 address assigned to the instance,
                      if applicable.
                    type: string
                  rootVolume:
                    description: Configuration options for the root storage volume.
                    properties:
                      deviceName:
                        description: Device name
                        type: string
                      encrypted:
                        description: Encrypted is whether the volume should be encrypted
                          or not.
                        type: boolean
                      encryptionKey:
                        description: EncryptionKey is the KMS key to use to encrypt
                          the volume. Can be either a KMS key ID or ARN. If Encrypted
                          is set and this is omitted, the default AWS key will be
                          used. The key must already exist and be accessible by the
                          controller.
                        type: string
                      iops:
                        description: IOPS is the number of IOPS requested for the
                          disk. Not applicable to all types.
                        format: int64
                        type: integer
                      size:
                        description: Size specifies size (in Gi) of the storage device.
                          Must be greater than the image snapshot size or 8 (whichever
                          is greater).
                        format: int64
                        minimum: 8
                        type: integer
                      throughput:
                        description: Throughput to provision in MiB/s supported for
                          the volume type. Not applicable to all types.
                        format: int64
                        type: integer
                      type:
                        description: Type is the type of the volume (e.g. gp2, io1,
                          etc...).
                        type: string
                    required:
                    - size
                    type: object
                  securityGroupIds:
                    description: SecurityGroupIDs are one or more security group IDs
                      this instance belongs to.
                    items:
                      type: string
                    type: array
                  spotMarketOptions:
                    description: SpotMarketOptions option for configuring instances
                      to be run using AWS Spot instances.
                    properties:
                      maxPrice:
                        description: MaxPrice defines the maximum price the user is
                          willing to pay for Spot VM instances
                        type: string
                    type: object
                  sshKeyName:
                    description: The name of the SSH key pair.
                    type: string
                  subnetId:
                    description: The ID of the subnet of the instance.
                    type: string
                  tags:
                    additionalProperties:
                      type: string
                    description: The tags associated with the instance.
                    type: object
                  tenancy:
                    description: Tenancy indicates if instance should run on shared
                      or single-tenant hardware.
                    type: string
                  type:
                    description: The instance type.
                    type: string
                  userData:
                    description: UserData is the raw data script passed to the instance
                      which is run upon bootstrap. This field must not be base64 encoded
                      and should only be used when running a new instance.
                    type: string
                  volumeIDs:
                    description: IDs of the instance's volumes
                    items:
                      type: string
                    type: array
                required:
                - id
                type: object
              conditions:
                description: Conditions provide observations of the operational state
                  of a Cluster API resource.
                items:
                  description: Condition defines an observation of a Cluster API resource
                    operational state.
                  properties:
                    lastTransitionTime:
                      description: Last time the condition transitioned from one status
                        to another. This should be when the underlying condition changed.
                        If that is not known, then using the time when the API field
                        changed is acceptable.
                      format: date-time
                      type: string
                    message:
                      description: A human readable message indicating details about
                        the transition. This field may be empty.
                      type: string
                    reason:
                      description: The reason for the condition's last transition
                        in CamelCase. The specific API may choose whether or not this
                        field is considered a guaranteed API. This field may not be
                        empty.
                      type: string
                    severity:
                      description: Severity provides an explicit classification of
                        Reason code, so the users or machines can immediately understand
                        the current situation and act accordingly. The Severity field
                        MUST be set only when Status=False.
                      type: string
                    status:
                      description: Status of the condition, one of True, False, Unknown.
                      type: string
                    type:
                      description: Type of condition in CamelCase or in foo.example.com/CamelCase.
                        Many .condition.type values are consistent across resources
                        like Available, but because arbitrary conditions can be useful
                        (see .node.status.conditions), the ability to deconflict is
                        important.
                      type: string
                  required:
                  - lastTransitionTime
                  - status
                  - type
                  type: object
                type: array
              failureDomains:
                additionalProperties:
                  description: FailureDomainSpec is the Schema for Cluster API failure
                    domains. It allows controllers to understand how many failure
                    domains a cluster can optionally span across.
                  properties:
                    attributes:
                      additionalProperties:
                        type: string
                      description: Attributes is a free form map of attributes an
                        infrastructure provider might use or require.
                      type: object
                    controlPlane:
                      description: ControlPlane determines if this failure domain
                        is suitable for use by control plane machines.
                      type: boolean
                  type: object
                description: FailureDomains is a slice of FailureDomains.
                type: object
              networkStatus:
                description: NetworkStatus encapsulates AWS networking resources.
                properties:
                  apiServerElb:
                    description: APIServerELB is the Kubernetes api server classic
                      load balancer.
                    properties:
                      attributes:
                        description: Attributes defines extra attributes associated
                          with the load balancer.
                        properties:
                          crossZoneLoadBalancing:
                            description: CrossZoneLoadBalancing enables the classic
                              load balancer load balancing.
                            type: boolean
                          idleTimeout:
                            description: IdleTimeout is time that the connection is
                              allowed to be idle (no data has been sent over the connection)
                              before it is closed by the load balancer.
                            format: int64
                            type: integer
                        type: object
                      availabilityZones:
                        description: AvailabilityZones is an array of availability
                          zones in the VPC attached to the load balancer.
                        items:
                          type: string
                        type: array
                      dnsName:
                        description: DNSName is the dns name of the load balancer.
                        type: string
                      healthChecks:
                        description: HealthCheck is the classic elb health check associated
                          with the load balancer.
                        properties:
                          healthyThreshold:
                            format: int64
                            type: integer
                          interval:
                            description: A Duration represents the elapsed time between
                              two instants as an int64 nanosecond count. The representation
                              limits the largest representable duration to approximately
                              290 years.
                            format: int64
                            type: integer
                          target:
                            type: string
                          timeout:
                            description: A Duration represents the elapsed time between
                              two instants as an int64 nanosecond count. The representation
                              limits the largest representable duration to approximately
                              290 years.
                            format: int64
                            type: integer
                          unhealthyThreshold:
                            format: int64
                            type: integer
                        required:
                        - healthyThreshold
                        - interval
                        - target
                        - timeout
                        - unhealthyThreshold
                        type: object
                      listeners:
                        description: Listeners is an array of classic elb listeners
                          associated with the load balancer. There must be at least
                          one.
                        items:
                          description: ClassicELBListener defines an AWS classic load
                            balancer listener.
                          properties:
                            instancePort:
                              format: int64
                              type: integer
                            instanceProtocol:
                              description: ClassicELBProtocol defines listener protocols
                                for a classic load balancer.
                              type: string
                            port:
                              format: int64
                              type: integer
                            protocol:
                              description: ClassicELBProtocol defines listener protocols
                                for a classic load balancer.
                              type: string
                          required:
                          - instancePort
                          - instanceProtocol
                          - port
                          - protocol
                          type: object
                        type: array
                      name:
                        description: The name of the load balancer. It must be unique
                          within the set of load balancers defined in the region.
                          It also serves as identifier.
                        type: string
                      scheme:
                        description: Scheme is the load balancer scheme, either internet-facing
                          or private.
                        type: string
                      securityGroupIds:
                        description: SecurityGroupIDs is an array of security groups
                          assigned to the load balancer.
                        items:
                          type: string
                        type: array
                      subnetIds:
                        description: SubnetIDs is an array of subnets in the VPC attached
                          to the load balancer.
                        items:
                          type: string
                        type: array
                      tags:
                        additionalProperties:
                          type: string
                        description: Tags is a map of tags associated with the load
                          balancer.
                        type: object
                    type: object
                  securityGroups:
                    additionalProperties:
                      description: SecurityGroup defines an AWS security group.
                      properties:
                        id:
                          description: ID is a unique identifier.
                          type: string
                        ingressRule:
                          description: IngressRules is the inbound rules associated
                            with the security group.
                          items:
                            description: IngressRule defines an AWS ingress rule for
                              security groups.
                            properties:
                              cidrBlocks:
                                description: List of CIDR blocks to allow access from.
                                  Cannot be specified with SourceSecurityGroupID.
                                items:
                                  type: string
                                type: array
                              description:
                                type: string
                              fromPort:
                                format: int64
                                type: integer
                              ipv6CidrBlocks:
                                description: List of IPv6 CIDR blocks to allow access
                                  from. Cannot be specified with SourceSecurityGroupID.
                                items:
                                  type: string
                                type: array
                              protocol:
                                description: SecurityGroupProtocol defines the protocol
                                  type for a security group rule.
                                type: string
                              sourceSecurityGroupIds:
                                description: The security group id to allow access
                                  from. Cannot be specified with CidrBlocks.
                                items:
                                  type: string
                                type: array
                              toPort:
                                format: int64
                                type: integer
                            required:
                            - description
                            - fromPort
                            - protocol
                            - toPort
                            type: object
                          type: array
                        name:
                          description: Name is the security group name.
                          type: string
                        tags:
                          additionalProperties:
                            type: string
                          description: Tags is a map of tags associated with the security
                            group.
                          type: object
                      required:
                      - id
                      - name
                      type: object
                    description: SecurityGroups is a map from the role/kind of the
                      security group to its unique name, if any.
                    type: object
                type: object
              ready:
                default: false
                type: boolean
            required:
            - ready
            type: object
        type: object
    served: true
    storage: false
    subresources:
      status: {}
  - additionalPrinterColumns:
    - description: Cluster to which this AWSCluster belongs
      jsonPath: .metadata.labels.cluster\.x-k8s\.io/cluster-name
      name: Cluster
      type: string
    - description: Cluster infrastructure is ready for EC2 instances
      jsonPath: .status.ready
      name: Ready
      type: string
    - description: AWS VPC the cluster is using
      jsonPath: .spec.network.vpc.id
      name: VPC
      type: string
    - description: API Endpoint
      jsonPath: .spec.controlPlaneEndpoint
      name: Endpoint
      priority: 1
      type: string
    - description: Bastion IP address for breakglass access
      jsonPath: .status.bastion.publicIp
      name: Bastion IP
      type: string
    name: v1beta2
    schema:
      openAPIV3Schema:
        description: AWSCluster is the schema for Amazon EC2 based Kubernetes Cluster
          API.
        properties:
          apiVersion:
            description: 'APIVersion defines the versioned schema of this representation
              of an object. Servers should convert recognized schemas to the latest
              internal value, and may reject unrecognized values. More info: https://git.k8s.io/community/contributors/devel/sig-architecture/api-conventions.md#resources'
            type: string
          kind:
            description: 'Kind is a string value representing the REST resource this
              object represents. Servers may infer this from the endpoint the client
              submits requests to. Cannot be updated. In CamelCase. More info: https://git.k8s.io/community/contributors/devel/sig-architecture/api-conventions.md#types-kinds'
            type: string
          metadata:
            type: object
          spec:
            description: AWSClusterSpec defines the desired state of an EC2-based
              Kubernetes cluster.
            properties:
              additionalTags:
                additionalProperties:
                  type: string
                description: AdditionalTags is an optional set of tags to add to AWS
                  resources managed by the AWS provider, in addition to the ones added
                  by default.
                type: object
              bastion:
                description: Bastion contains options to configure the bastion host.
                properties:
                  allowedCIDRBlocks:
                    description: AllowedCIDRBlocks is a list of CIDR blocks allowed
                      to access the bastion host. They are set as ingress rules for
                      the Bastion host's Security Group (defaults to 0.0.0.0/0).
                    items:
                      type: string
                    type: array
                  ami:
                    description: AMI will use the specified AMI to boot the bastion.
                      If not specified, the AMI will default to one picked out in
                      public space.
                    type: string
                  disableIngressRules:
                    description: DisableIngressRules will ensure there are no Ingress
                      rules in the bastion host's security group. Requires AllowedCIDRBlocks
                      to be empty.
                    type: boolean
                  enabled:
                    description: Enabled allows this provider to create a bastion
                      host instance with a public ip to access the VPC private network.
                    type: boolean
                  instanceType:
                    description: InstanceType will use the specified instance type
                      for the bastion. If not specified, Cluster API Provider AWS
                      will use t3.micro for all regions except us-east-1, where t2.micro
                      will be the default.
                    type: string
                type: object
              controlPlaneEndpoint:
                description: ControlPlaneEndpoint represents the endpoint used to
                  communicate with the control plane.
                properties:
                  host:
                    description: The hostname on which the API server is serving.
                    type: string
                  port:
                    description: The port on which the API server is serving.
                    format: int32
                    type: integer
                required:
                - host
                - port
                type: object
              controlPlaneLoadBalancer:
                description: ControlPlaneLoadBalancer is optional configuration for
                  customizing control plane behavior.
                properties:
                  additionalSecurityGroups:
                    description: AdditionalSecurityGroups sets the security groups
                      used by the load balancer. Expected to be security group IDs
                      This is optional - if not provided new security groups will
                      be created for the load balancer
                    items:
                      type: string
                    type: array
                  crossZoneLoadBalancing:
                    description: "CrossZoneLoadBalancing enables the classic ELB cross
                      availability zone balancing. \n With cross-zone load balancing,
                      each load balancer node for your Classic Load Balancer distributes
                      requests evenly across the registered instances in all enabled
                      Availability Zones. If cross-zone load balancing is disabled,
                      each load balancer node distributes requests evenly across the
                      registered instances in its Availability Zone only. \n Defaults
                      to false."
                    type: boolean
                  healthCheckProtocol:
<<<<<<< HEAD
                    description: HealthCheckProtocol sets the protocol type for classic
                      ELB health check target default value is ClassicELBProtocolSSL
=======
                    description: HealthCheckProtocol sets the protocol type for ELB
                      health check target default value is ELBProtocolSSL
                    enum:
                    - TCP
                    - SSL
                    - HTTP
                    - HTTPS
                    - TLS
                    - UDP
                    type: string
                  loadBalancerType:
                    default: classic
                    description: LoadBalancerType sets the type for a load balancer.
                      The default type is classic.
                    enum:
                    - classic
                    - elb
                    - alb
                    - nlb
>>>>>>> 4c6b62ff
                    type: string
                  name:
                    description: Name sets the name of the classic ELB load balancer.
                      As per AWS, the name must be unique within your set of load
                      balancers for the region, must have a maximum of 32 characters,
                      must contain only alphanumeric characters or hyphens, and cannot
                      begin or end with a hyphen. Once set, the value cannot be changed.
                    maxLength: 32
                    pattern: ^[A-Za-z0-9]([A-Za-z0-9]{0,31}|[-A-Za-z0-9]{0,30}[A-Za-z0-9])$
                    type: string
                  scheme:
                    default: internet-facing
                    description: Scheme sets the scheme of the load balancer (defaults
                      to internet-facing)
                    enum:
                    - internet-facing
                    - internal
                    type: string
                  subnets:
                    description: Subnets sets the subnets that should be applied to
                      the control plane load balancer (defaults to discovered subnets
                      for managed VPCs or an empty set for unmanaged VPCs)
                    items:
                      type: string
                    type: array
                type: object
              identityRef:
                description: IdentityRef is a reference to a identity to be used when
                  reconciling this cluster
                properties:
                  kind:
                    description: Kind of the identity.
                    enum:
                    - AWSClusterControllerIdentity
                    - AWSClusterRoleIdentity
                    - AWSClusterStaticIdentity
                    type: string
                  name:
                    description: Name of the identity.
                    minLength: 1
                    type: string
                required:
                - kind
                - name
                type: object
              imageLookupBaseOS:
                description: ImageLookupBaseOS is the name of the base operating system
                  used to look up machine images when a machine does not specify an
                  AMI. When set, this will be used for all cluster machines unless
                  a machine specifies a different ImageLookupBaseOS.
                type: string
              imageLookupFormat:
                description: 'ImageLookupFormat is the AMI naming format to look up
                  machine images when a machine does not specify an AMI. When set,
                  this will be used for all cluster machines unless a machine specifies
                  a different ImageLookupOrg. Supports substitutions for {{.BaseOS}}
                  and {{.K8sVersion}} with the base OS and kubernetes version, respectively.
                  The BaseOS will be the value in ImageLookupBaseOS or ubuntu (the
                  default), and the kubernetes version as defined by the packages
                  produced by kubernetes/release without v as a prefix: 1.13.0, 1.12.5-mybuild.1,
                  or 1.17.3. For example, the default image format of capa-ami-{{.BaseOS}}-?{{.K8sVersion}}-*
                  will end up searching for AMIs that match the pattern capa-ami-ubuntu-?1.18.0-*
                  for a Machine that is targeting kubernetes v1.18.0 and the ubuntu
                  base OS. See also: https://golang.org/pkg/text/template/'
                type: string
              imageLookupOrg:
                description: ImageLookupOrg is the AWS Organization ID to look up
                  machine images when a machine does not specify an AMI. When set,
                  this will be used for all cluster machines unless a machine specifies
                  a different ImageLookupOrg.
                type: string
              network:
                description: NetworkSpec encapsulates all things related to AWS network.
                properties:
                  cni:
                    description: CNI configuration
                    properties:
                      cniIngressRules:
                        description: CNIIngressRules specify rules to apply to control
                          plane and worker node security groups. The source for the
                          rule will be set to control plane and worker security group
                          IDs.
                        items:
                          description: CNIIngressRule defines an AWS ingress rule
                            for CNI requirements.
                          properties:
                            description:
                              type: string
                            fromPort:
                              format: int64
                              type: integer
                            protocol:
                              description: SecurityGroupProtocol defines the protocol
                                type for a security group rule.
                              type: string
                            toPort:
                              format: int64
                              type: integer
                          required:
                          - description
                          - fromPort
                          - protocol
                          - toPort
                          type: object
                        type: array
                    type: object
                  securityGroupOverrides:
                    additionalProperties:
                      type: string
                    description: SecurityGroupOverrides is an optional set of security
                      groups to use for cluster instances This is optional - if not
                      provided new security groups will be created for the cluster
                    type: object
                  subnets:
                    description: Subnets configuration.
                    items:
                      description: SubnetSpec configures an AWS Subnet.
                      properties:
                        availabilityZone:
                          description: AvailabilityZone defines the availability zone
                            to use for this subnet in the cluster's region.
                          type: string
                        cidrBlock:
                          description: CidrBlock is the CIDR block to be used when
                            the provider creates a managed VPC.
                          type: string
                        id:
                          description: ID defines a unique identifier to reference
                            this resource.
                          type: string
                        ipv6CidrBlock:
                          description: IPv6CidrBlock is the IPv6 CIDR block to be
                            used when the provider creates a managed VPC. A subnet
                            can have an IPv4 and an IPv6 address. IPv6 is only supported
                            in managed clusters, this field cannot be set on AWSCluster
                            object.
                          type: string
                        isIpv6:
                          description: IsIPv6 defines the subnet as an IPv6 subnet.
                            A subnet is IPv6 when it is associated with a VPC that
                            has IPv6 enabled. IPv6 is only supported in managed clusters,
                            this field cannot be set on AWSCluster object.
                          type: boolean
                        isPublic:
                          description: IsPublic defines the subnet as a public subnet.
                            A subnet is public when it is associated with a route
                            table that has a route to an internet gateway.
                          type: boolean
                        natGatewayId:
                          description: NatGatewayID is the NAT gateway id associated
                            with the subnet. Ignored unless the subnet is managed
                            by the provider, in which case this is set on the public
                            subnet where the NAT gateway resides. It is then used
                            to determine routes for private subnets in the same AZ
                            as the public subnet.
                          type: string
                        routeTableId:
                          description: RouteTableID is the routing table id associated
                            with the subnet.
                          type: string
                        tags:
                          additionalProperties:
                            type: string
                          description: Tags is a collection of tags describing the
                            resource.
                          type: object
                      required:
                      - id
                      type: object
                    type: array
                    x-kubernetes-list-map-keys:
                    - id
                    x-kubernetes-list-type: map
                  vpc:
                    description: VPC configuration.
                    properties:
                      availabilityZoneSelection:
                        default: Ordered
                        description: 'AvailabilityZoneSelection specifies how AZs
                          should be selected if there are more AZs in a region than
                          specified by AvailabilityZoneUsageLimit. There are 2 selection
                          schemes: Ordered - selects based on alphabetical order Random
                          - selects AZs randomly in a region Defaults to Ordered'
                        enum:
                        - Ordered
                        - Random
                        type: string
                      availabilityZoneUsageLimit:
                        default: 3
                        description: AvailabilityZoneUsageLimit specifies the maximum
                          number of availability zones (AZ) that should be used in
                          a region when automatically creating subnets. If a region
                          has more than this number of AZs then this number of AZs
                          will be picked randomly when creating default subnets. Defaults
                          to 3
                        minimum: 1
                        type: integer
                      cidrBlock:
                        description: CidrBlock is the CIDR block to be used when the
                          provider creates a managed VPC. Defaults to 10.0.0.0/16.
                        type: string
                      id:
                        description: ID is the vpc-id of the VPC this provider should
                          use to create resources.
                        type: string
                      internetGatewayId:
                        description: InternetGatewayID is the id of the internet gateway
                          associated with the VPC.
                        type: string
                      ipv6:
                        description: IPv6 contains ipv6 specific settings for the
                          network. Supported only in managed clusters. This field
                          cannot be set on AWSCluster object.
                        properties:
                          cidrBlock:
                            description: CidrBlock is the CIDR block provided by Amazon
                              when VPC has enabled IPv6.
                            type: string
                          egressOnlyInternetGatewayId:
                            description: EgressOnlyInternetGatewayID is the id of
                              the egress only internet gateway associated with an
                              IPv6 enabled VPC.
                            type: string
                          poolId:
                            description: PoolID is the IP pool which must be defined
                              in case of BYO IP is defined.
                            type: string
                        type: object
                      tags:
                        additionalProperties:
                          type: string
                        description: Tags is a collection of tags describing the resource.
                        type: object
                    type: object
                type: object
              partition:
                description: Partition is the AWS security partition being used. Defaults
                  to "aws"
                type: string
              region:
                description: The AWS Region the cluster lives in.
                type: string
              s3Bucket:
                description: S3Bucket contains options to configure a supporting S3
                  bucket for this cluster - currently used for nodes requiring Ignition
                  (https://coreos.github.io/ignition/) for bootstrapping (requires
                  BootstrapFormatIgnition feature flag to be enabled).
                properties:
                  controlPlaneIAMInstanceProfile:
                    description: ControlPlaneIAMInstanceProfile is a name of the IAMInstanceProfile,
                      which will be allowed to read control-plane node bootstrap data
                      from S3 Bucket.
                    type: string
                  name:
                    description: Name defines name of S3 Bucket to be created.
                    maxLength: 63
                    minLength: 3
                    pattern: ^[a-z0-9][a-z0-9.-]{1,61}[a-z0-9]$
                    type: string
                  nodesIAMInstanceProfiles:
                    description: NodesIAMInstanceProfiles is a list of IAM instance
                      profiles, which will be allowed to read worker nodes bootstrap
                      data from S3 Bucket.
                    items:
                      type: string
                    type: array
                required:
                - controlPlaneIAMInstanceProfile
                - name
                - nodesIAMInstanceProfiles
                type: object
              sshKeyName:
                description: SSHKeyName is the name of the ssh key to attach to the
                  bastion host. Valid values are empty string (do not use SSH keys),
                  a valid SSH key name, or omitted (use the default SSH key name)
                type: string
            type: object
          status:
            description: AWSClusterStatus defines the observed state of AWSCluster.
            properties:
              bastion:
                description: Instance describes an AWS instance.
                properties:
                  addresses:
                    description: Addresses contains the AWS instance associated addresses.
                    items:
                      description: MachineAddress contains information for the node's
                        address.
                      properties:
                        address:
                          description: The machine address.
                          type: string
                        type:
                          description: Machine address type, one of Hostname, ExternalIP,
                            InternalIP, ExternalDNS or InternalDNS.
                          type: string
                      required:
                      - address
                      - type
                      type: object
                    type: array
                  availabilityZone:
                    description: Availability zone of instance
                    type: string
                  ebsOptimized:
                    description: Indicates whether the instance is optimized for Amazon
                      EBS I/O.
                    type: boolean
                  enaSupport:
                    description: Specifies whether enhanced networking with ENA is
                      enabled.
                    type: boolean
                  iamProfile:
                    description: The name of the IAM instance profile associated with
                      the instance, if applicable.
                    type: string
                  id:
                    type: string
                  imageId:
                    description: The ID of the AMI used to launch the instance.
                    type: string
                  instanceMetadataOptions:
                    description: InstanceMetadataOptions is the metadata options for
                      the EC2 instance.
                    properties:
                      httpEndpoint:
                        default: enabled
                        description: "Enables or disables the HTTP metadata endpoint
                          on your instances. \n If you specify a value of disabled,
                          you cannot access your instance metadata. \n Default: enabled"
                        enum:
                        - enabled
                        - disabled
                        type: string
                      httpPutResponseHopLimit:
                        default: 1
                        description: "The desired HTTP PUT response hop limit for
                          instance metadata requests. The larger the number, the further
                          instance metadata requests can travel. \n Default: 1"
                        format: int64
                        maximum: 64
                        minimum: 1
                        type: integer
                      httpTokens:
                        default: optional
                        description: "The state of token usage for your instance metadata
                          requests. \n If the state is optional, you can choose to
                          retrieve instance metadata with or without a session token
                          on your request. If you retrieve the IAM role credentials
                          without a token, the version 1.0 role credentials are returned.
                          If you retrieve the IAM role credentials using a valid session
                          token, the version 2.0 role credentials are returned. \n
                          If the state is required, you must send a session token
                          with any instance metadata retrieval requests. In this state,
                          retrieving the IAM role credentials always returns the version
                          2.0 credentials; the version 1.0 credentials are not available.
                          \n Default: optional"
                        enum:
                        - optional
                        - required
                        type: string
                      instanceMetadataTags:
                        default: disabled
                        description: "Set to enabled to allow access to instance tags
                          from the instance metadata. Set to disabled to turn off
                          access to instance tags from the instance metadata. For
                          more information, see Work with instance tags using the
                          instance metadata (https://docs.aws.amazon.com/AWSEC2/latest/UserGuide/Using_Tags.html#work-with-tags-in-IMDS).
                          \n Default: disabled"
                        enum:
                        - enabled
                        - disabled
                        type: string
                    type: object
                  instanceState:
                    description: The current state of the instance.
                    type: string
                  networkInterfaces:
                    description: Specifies ENIs attached to instance
                    items:
                      type: string
                    type: array
                  nonRootVolumes:
                    description: Configuration options for the non root storage volumes.
                    items:
                      description: Volume encapsulates the configuration options for
                        the storage device.
                      properties:
                        deviceName:
                          description: Device name
                          type: string
                        encrypted:
                          description: Encrypted is whether the volume should be encrypted
                            or not.
                          type: boolean
                        encryptionKey:
                          description: EncryptionKey is the KMS key to use to encrypt
                            the volume. Can be either a KMS key ID or ARN. If Encrypted
                            is set and this is omitted, the default AWS key will be
                            used. The key must already exist and be accessible by
                            the controller.
                          type: string
                        iops:
                          description: IOPS is the number of IOPS requested for the
                            disk. Not applicable to all types.
                          format: int64
                          type: integer
                        size:
                          description: Size specifies size (in Gi) of the storage
                            device. Must be greater than the image snapshot size or
                            8 (whichever is greater).
                          format: int64
                          minimum: 8
                          type: integer
                        throughput:
                          description: Throughput to provision in MiB/s supported
                            for the volume type. Not applicable to all types.
                          format: int64
                          type: integer
                        type:
                          description: Type is the type of the volume (e.g. gp2, io1,
                            etc...).
                          type: string
                      required:
                      - size
                      type: object
                    type: array
                  privateIp:
                    description: The private IPv4 address assigned to the instance.
                    type: string
                  publicIp:
                    description: The public IPv4 address assigned to the instance,
                      if applicable.
                    type: string
                  rootVolume:
                    description: Configuration options for the root storage volume.
                    properties:
                      deviceName:
                        description: Device name
                        type: string
                      encrypted:
                        description: Encrypted is whether the volume should be encrypted
                          or not.
                        type: boolean
                      encryptionKey:
                        description: EncryptionKey is the KMS key to use to encrypt
                          the volume. Can be either a KMS key ID or ARN. If Encrypted
                          is set and this is omitted, the default AWS key will be
                          used. The key must already exist and be accessible by the
                          controller.
                        type: string
                      iops:
                        description: IOPS is the number of IOPS requested for the
                          disk. Not applicable to all types.
                        format: int64
                        type: integer
                      size:
                        description: Size specifies size (in Gi) of the storage device.
                          Must be greater than the image snapshot size or 8 (whichever
                          is greater).
                        format: int64
                        minimum: 8
                        type: integer
                      throughput:
                        description: Throughput to provision in MiB/s supported for
                          the volume type. Not applicable to all types.
                        format: int64
                        type: integer
                      type:
                        description: Type is the type of the volume (e.g. gp2, io1,
                          etc...).
                        type: string
                    required:
                    - size
                    type: object
                  securityGroupIds:
                    description: SecurityGroupIDs are one or more security group IDs
                      this instance belongs to.
                    items:
                      type: string
                    type: array
                  spotMarketOptions:
                    description: SpotMarketOptions option for configuring instances
                      to be run using AWS Spot instances.
                    properties:
                      maxPrice:
                        description: MaxPrice defines the maximum price the user is
                          willing to pay for Spot VM instances
                        type: string
                    type: object
                  sshKeyName:
                    description: The name of the SSH key pair.
                    type: string
                  subnetId:
                    description: The ID of the subnet of the instance.
                    type: string
                  tags:
                    additionalProperties:
                      type: string
                    description: The tags associated with the instance.
                    type: object
                  tenancy:
                    description: Tenancy indicates if instance should run on shared
                      or single-tenant hardware.
                    type: string
                  type:
                    description: The instance type.
                    type: string
                  userData:
                    description: UserData is the raw data script passed to the instance
                      which is run upon bootstrap. This field must not be base64 encoded
                      and should only be used when running a new instance.
                    type: string
                  volumeIDs:
                    description: IDs of the instance's volumes
                    items:
                      type: string
                    type: array
                required:
                - id
                type: object
              conditions:
                description: Conditions provide observations of the operational state
                  of a Cluster API resource.
                items:
                  description: Condition defines an observation of a Cluster API resource
                    operational state.
                  properties:
                    lastTransitionTime:
                      description: Last time the condition transitioned from one status
                        to another. This should be when the underlying condition changed.
                        If that is not known, then using the time when the API field
                        changed is acceptable.
                      format: date-time
                      type: string
                    message:
                      description: A human readable message indicating details about
                        the transition. This field may be empty.
                      type: string
                    reason:
                      description: The reason for the condition's last transition
                        in CamelCase. The specific API may choose whether or not this
                        field is considered a guaranteed API. This field may not be
                        empty.
                      type: string
                    severity:
                      description: Severity provides an explicit classification of
                        Reason code, so the users or machines can immediately understand
                        the current situation and act accordingly. The Severity field
                        MUST be set only when Status=False.
                      type: string
                    status:
                      description: Status of the condition, one of True, False, Unknown.
                      type: string
                    type:
                      description: Type of condition in CamelCase or in foo.example.com/CamelCase.
                        Many .condition.type values are consistent across resources
                        like Available, but because arbitrary conditions can be useful
                        (see .node.status.conditions), the ability to deconflict is
                        important.
                      type: string
                  required:
                  - lastTransitionTime
                  - status
                  - type
                  type: object
                type: array
              failureDomains:
                additionalProperties:
                  description: FailureDomainSpec is the Schema for Cluster API failure
                    domains. It allows controllers to understand how many failure
                    domains a cluster can optionally span across.
                  properties:
                    attributes:
                      additionalProperties:
                        type: string
                      description: Attributes is a free form map of attributes an
                        infrastructure provider might use or require.
                      type: object
                    controlPlane:
                      description: ControlPlane determines if this failure domain
                        is suitable for use by control plane machines.
                      type: boolean
                  type: object
                description: FailureDomains is a slice of FailureDomains.
                type: object
              networkStatus:
                description: NetworkStatus encapsulates AWS networking resources.
                properties:
                  apiServerElb:
                    description: APIServerELB is the Kubernetes api server classic
                      load balancer.
                    properties:
                      attributes:
                        description: Attributes defines extra attributes associated
                          with the load balancer.
                        properties:
                          crossZoneLoadBalancing:
                            description: CrossZoneLoadBalancing enables the classic
                              load balancer load balancing.
                            type: boolean
                          idleTimeout:
                            description: IdleTimeout is time that the connection is
                              allowed to be idle (no data has been sent over the connection)
                              before it is closed by the load balancer.
                            format: int64
                            type: integer
                        type: object
                      availabilityZones:
                        description: AvailabilityZones is an array of availability
                          zones in the VPC attached to the load balancer.
                        items:
                          type: string
                        type: array
                      dnsName:
                        description: DNSName is the dns name of the load balancer.
                        type: string
                      healthChecks:
                        description: HealthCheck is the classic elb health check associated
                          with the load balancer.
                        properties:
                          healthyThreshold:
                            format: int64
                            type: integer
                          interval:
                            description: A Duration represents the elapsed time between
                              two instants as an int64 nanosecond count. The representation
                              limits the largest representable duration to approximately
                              290 years.
                            format: int64
                            type: integer
                          target:
                            type: string
                          timeout:
                            description: A Duration represents the elapsed time between
                              two instants as an int64 nanosecond count. The representation
                              limits the largest representable duration to approximately
                              290 years.
                            format: int64
                            type: integer
                          unhealthyThreshold:
                            format: int64
                            type: integer
                        required:
                        - healthyThreshold
                        - interval
                        - target
                        - timeout
                        - unhealthyThreshold
                        type: object
                      listeners:
                        description: Listeners is an array of classic elb listeners
                          associated with the load balancer. There must be at least
                          one.
                        items:
                          description: ClassicELBListener defines an AWS classic load
                            balancer listener.
                          properties:
                            instancePort:
                              format: int64
                              type: integer
                            instanceProtocol:
                              description: ClassicELBProtocol defines listener protocols
                                for a classic load balancer.
                              type: string
                            port:
                              format: int64
                              type: integer
                            protocol:
                              description: ClassicELBProtocol defines listener protocols
                                for a classic load balancer.
                              type: string
                          required:
                          - instancePort
                          - instanceProtocol
                          - port
                          - protocol
                          type: object
                        type: array
                      name:
                        description: The name of the load balancer. It must be unique
                          within the set of load balancers defined in the region.
                          It also serves as identifier.
                        type: string
                      scheme:
                        description: Scheme is the load balancer scheme, either internet-facing
                          or private.
                        type: string
                      securityGroupIds:
                        description: SecurityGroupIDs is an array of security groups
                          assigned to the load balancer.
                        items:
                          type: string
                        type: array
                      subnetIds:
                        description: SubnetIDs is an array of subnets in the VPC attached
                          to the load balancer.
                        items:
                          type: string
                        type: array
                      tags:
                        additionalProperties:
                          type: string
                        description: Tags is a map of tags associated with the load
                          balancer.
                        type: object
                    type: object
                  securityGroups:
                    additionalProperties:
                      description: SecurityGroup defines an AWS security group.
                      properties:
                        id:
                          description: ID is a unique identifier.
                          type: string
                        ingressRule:
                          description: IngressRules is the inbound rules associated
                            with the security group.
                          items:
                            description: IngressRule defines an AWS ingress rule for
                              security groups.
                            properties:
                              cidrBlocks:
                                description: List of CIDR blocks to allow access from.
                                  Cannot be specified with SourceSecurityGroupID.
                                items:
                                  type: string
                                type: array
                              description:
                                type: string
                              fromPort:
                                format: int64
                                type: integer
                              ipv6CidrBlocks:
                                description: List of IPv6 CIDR blocks to allow access
                                  from. Cannot be specified with SourceSecurityGroupID.
                                items:
                                  type: string
                                type: array
                              protocol:
                                description: SecurityGroupProtocol defines the protocol
                                  type for a security group rule.
                                type: string
                              sourceSecurityGroupIds:
                                description: The security group id to allow access
                                  from. Cannot be specified with CidrBlocks.
                                items:
                                  type: string
                                type: array
                              toPort:
                                format: int64
                                type: integer
                            required:
                            - description
                            - fromPort
                            - protocol
                            - toPort
                            type: object
                          type: array
                        name:
                          description: Name is the security group name.
                          type: string
                        tags:
                          additionalProperties:
                            type: string
                          description: Tags is a map of tags associated with the security
                            group.
                          type: object
                      required:
                      - id
                      - name
                      type: object
                    description: SecurityGroups is a map from the role/kind of the
                      security group to its unique name, if any.
                    type: object
                type: object
              ready:
                default: false
                type: boolean
            required:
            - ready
            type: object
        type: object
    served: true
    storage: true
    subresources:
      status: {}<|MERGE_RESOLUTION|>--- conflicted
+++ resolved
@@ -984,11 +984,12 @@
                       registered instances in its Availability Zone only. \n Defaults
                       to false."
                     type: boolean
+                  disableHostsRewrite:
+                    description: DisableHostsRewrite disabled the hair pinning issue
+                      solution that adds the NLB's address as 127.0.0.1 to the hosts
+                      file of each instance. This is by default, false.
+                    type: boolean
                   healthCheckProtocol:
-<<<<<<< HEAD
-                    description: HealthCheckProtocol sets the protocol type for classic
-                      ELB health check target default value is ClassicELBProtocolSSL
-=======
                     description: HealthCheckProtocol sets the protocol type for ELB
                       health check target default value is ELBProtocolSSL
                     enum:
@@ -1008,7 +1009,6 @@
                     - elb
                     - alb
                     - nlb
->>>>>>> 4c6b62ff
                     type: string
                   name:
                     description: Name sets the name of the classic ELB load balancer.
@@ -1019,6 +1019,11 @@
                     maxLength: 32
                     pattern: ^[A-Za-z0-9]([A-Za-z0-9]{0,31}|[-A-Za-z0-9]{0,30}[A-Za-z0-9])$
                     type: string
+                  preserveClientIP:
+                    description: PreserveClientIP lets the user control if preservation
+                      of client ips must be retained or not. If this is enabled 6443
+                      will be opened to 0.0.0.0/0.
+                    type: boolean
                   scheme:
                     default: internet-facing
                     description: Scheme sets the scheme of the load balancer (defaults
@@ -1599,12 +1604,15 @@
                 description: NetworkStatus encapsulates AWS networking resources.
                 properties:
                   apiServerElb:
-                    description: APIServerELB is the Kubernetes api server classic
-                      load balancer.
+                    description: APIServerELB is the Kubernetes api server load balancer.
                     properties:
+                      arn:
+                        description: ARN of the load balancer. Unlike the ClassicLB,
+                          ARN is used mostly to define and get it.
+                        type: string
                       attributes:
-                        description: Attributes defines extra attributes associated
-                          with the load balancer.
+                        description: ClassicElbAttributes defines extra attributes
+                          associated with the load balancer.
                         properties:
                           crossZoneLoadBalancing:
                             description: CrossZoneLoadBalancing enables the classic
@@ -1626,6 +1634,81 @@
                       dnsName:
                         description: DNSName is the dns name of the load balancer.
                         type: string
+                      elbAttributes:
+                        additionalProperties:
+                          type: string
+                        description: ELBAttributes defines extra attributes associated
+                          with v2 load balancers.
+                        type: object
+                      elbListeners:
+                        description: ELBListeners is an array of listeners associated
+                          with the load balancer. There must be at least one.
+                        items:
+                          description: Listener defines an AWS network load balancer
+                            listener.
+                          properties:
+                            port:
+                              format: int64
+                              type: integer
+                            protocol:
+                              description: ELBProtocol defines listener protocols
+                                for a load balancer.
+                              type: string
+                            targetGroup:
+                              description: TargetGroupSpec specifies target group
+                                settings for a given listener. This is created first,
+                                and the ARN is then passed to the listener.
+                              properties:
+                                name:
+                                  description: Name of the TargetGroup. Must be unique
+                                    over the same group of listeners.
+                                  type: string
+                                port:
+                                  description: Port is the exposed port
+                                  format: int64
+                                  type: integer
+                                protocol:
+                                  description: ELBProtocol defines listener protocols
+                                    for a load balancer.
+                                  enum:
+                                  - tcp
+                                  - tls
+                                  - upd
+                                  type: string
+                                targetGroupHealthCheck:
+                                  description: HealthCheck is the elb health check
+                                    associated with the load balancer.
+                                  properties:
+                                    intervalSeconds:
+                                      format: int64
+                                      type: integer
+                                    path:
+                                      type: string
+                                    port:
+                                      type: string
+                                    protocol:
+                                      type: string
+                                    thresholdCount:
+                                      format: int64
+                                      type: integer
+                                    timeoutSeconds:
+                                      format: int64
+                                      type: integer
+                                  type: object
+                                vpcId:
+                                  type: string
+                              required:
+                              - name
+                              - port
+                              - protocol
+                              - vpcId
+                              type: object
+                          required:
+                          - port
+                          - protocol
+                          - targetGroup
+                          type: object
+                        type: array
                       healthChecks:
                         description: HealthCheck is the classic elb health check associated
                           with the load balancer.
@@ -1660,9 +1743,9 @@
                         - unhealthyThreshold
                         type: object
                       listeners:
-                        description: Listeners is an array of classic elb listeners
-                          associated with the load balancer. There must be at least
-                          one.
+                        description: ClassicELBListeners is an array of classic elb
+                          listeners associated with the load balancer. There must
+                          be at least one.
                         items:
                           description: ClassicELBListener defines an AWS classic load
                             balancer listener.
@@ -1671,15 +1754,15 @@
                               format: int64
                               type: integer
                             instanceProtocol:
-                              description: ClassicELBProtocol defines listener protocols
-                                for a classic load balancer.
+                              description: ELBProtocol defines listener protocols
+                                for a load balancer.
                               type: string
                             port:
                               format: int64
                               type: integer
                             protocol:
-                              description: ClassicELBProtocol defines listener protocols
-                                for a classic load balancer.
+                              description: ELBProtocol defines listener protocols
+                                for a load balancer.
                               type: string
                           required:
                           - instancePort
@@ -1688,6 +1771,15 @@
                           - protocol
                           type: object
                         type: array
+                      loadBalancerType:
+                        description: LoadBalancerType sets the type for a load balancer.
+                          The default type is classic.
+                        enum:
+                        - classic
+                        - elb
+                        - alb
+                        - nlb
+                        type: string
                       name:
                         description: The name of the load balancer. It must be unique
                           within the set of load balancers defined in the region.
