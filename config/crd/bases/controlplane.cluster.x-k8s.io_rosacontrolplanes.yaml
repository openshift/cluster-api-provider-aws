---
apiVersion: apiextensions.k8s.io/v1
kind: CustomResourceDefinition
metadata:
  annotations:
    controller-gen.kubebuilder.io/version: v0.14.0
  name: rosacontrolplanes.controlplane.cluster.x-k8s.io
spec:
  group: controlplane.cluster.x-k8s.io
  names:
    categories:
    - cluster-api
    kind: ROSAControlPlane
    listKind: ROSAControlPlaneList
    plural: rosacontrolplanes
    shortNames:
    - rosacp
    singular: rosacontrolplane
  scope: Namespaced
  versions:
  - additionalPrinterColumns:
    - description: Cluster to which this RosaControl belongs
      jsonPath: .metadata.labels.cluster\.x-k8s\.io/cluster-name
      name: Cluster
      type: string
    - description: Control plane infrastructure is ready for worker nodes
      jsonPath: .status.ready
      name: Ready
      type: string
    name: v1beta2
    schema:
      openAPIV3Schema:
        description: ROSAControlPlane is the Schema for the ROSAControlPlanes API.
        properties:
          apiVersion:
            description: |-
              APIVersion defines the versioned schema of this representation of an object.
              Servers should convert recognized schemas to the latest internal value, and
              may reject unrecognized values.
              More info: https://git.k8s.io/community/contributors/devel/sig-architecture/api-conventions.md#resources
            type: string
          kind:
            description: |-
              Kind is a string value representing the REST resource this object represents.
              Servers may infer this from the endpoint the client submits requests to.
              Cannot be updated.
              In CamelCase.
              More info: https://git.k8s.io/community/contributors/devel/sig-architecture/api-conventions.md#types-kinds
            type: string
          metadata:
            type: object
          spec:
            description: RosaControlPlaneSpec defines the desired state of ROSAControlPlane.
            properties:
              additionalTags:
                additionalProperties:
                  type: string
                description: AdditionalTags are user-defined tags to be added on the
                  AWS resources associated with the control plane.
                type: object
              auditLogRoleARN:
                description: |-
                  AuditLogRoleARN defines the role that is used to forward audit logs to AWS CloudWatch.
                  If not set, audit log forwarding is disabled.
                type: string
              availabilityZones:
                description: |-
                  AvailabilityZones describe AWS AvailabilityZones of the worker nodes.
                  should match the AvailabilityZones of the provided Subnets.
                  a machinepool will be created for each availabilityZone.
                items:
                  type: string
                type: array
              billingAccount:
                description: |-
                  BillingAccount is an optional AWS account to use for billing the subscription fees for ROSA clusters.
                  The cost of running each ROSA cluster will be billed to the infrastructure account in which the cluster
                  is running.
                type: string
                x-kubernetes-validations:
                - message: billingAccount is immutable
                  rule: self == oldSelf
                - message: billingAccount must be a valid AWS account ID
                  rule: self.matches('^[0-9]{12}$')
              controlPlaneEndpoint:
                description: ControlPlaneEndpoint represents the endpoint used to
                  communicate with the control plane.
                properties:
                  host:
                    description: The hostname on which the API server is serving.
                    type: string
                  port:
                    description: The port on which the API server is serving.
                    format: int32
                    type: integer
                required:
                - host
                - port
                type: object
              credentialsSecretRef:
                description: |-
                  CredentialsSecretRef references a secret with necessary credentials to connect to the OCM API.
                  The secret should contain the following data keys:
                  - ocmToken: eyJhbGciOiJIUzI1NiIsI....
                  - ocmApiUrl: Optional, defaults to 'https://api.openshift.com'
                properties:
                  name:
                    description: |-
                      Name of the referent.
                      More info: https://kubernetes.io/docs/concepts/overview/working-with-objects/names/#names
                      TODO: Add other useful fields. apiVersion, kind, uid?
                    type: string
                type: object
                x-kubernetes-map-type: atomic
              defaultMachinePoolSpec:
                description: |-
                  DefaultMachinePoolSpec defines the configuration for the default machinepool(s) provisioned as part of the cluster creation.
                  One MachinePool will be created with this configuration per AvailabilityZone. Those default machinepools are required for openshift cluster operators
                  to work properly.
                  As these machinepool not created using ROSAMachinePool CR, they will not be visible/managed by ROSA CAPI provider.
                  `rosa list machinepools -c <rosaClusterName>` can be used to view those machinepools.


                  This field will be removed in the future once the current limitation is resolved.
                properties:
                  autoscaling:
<<<<<<< HEAD
                    description: Autoscaling specifies auto scaling behaviour for
                      the default MachinePool. Autoscaling min/max value must be equal
                      or multiple of the availability zones count.
=======
                    description: |-
                      Autoscaling specifies auto scaling behaviour for the default MachinePool. Autoscaling min/max value
                      must be equal or multiple of the availability zones count.
>>>>>>> fb221b14
                    properties:
                      maxReplicas:
                        minimum: 1
                        type: integer
                      minReplicas:
                        minimum: 1
                        type: integer
                    type: object
                  instanceType:
                    description: The instance type to use, for example `r5.xlarge`.
                      Instance type ref; https://aws.amazon.com/ec2/instance-types/
                    type: string
                type: object
              domainPrefix:
                description: |-
                  DomainPrefix is an optional prefix added to the cluster's domain name. It will be used
                  when generating a sub-domain for the cluster on openshiftapps domain. It must be valid DNS-1035 label
                  consisting of lower case alphanumeric characters or '-', start with an alphabetic character
                  end with an alphanumeric character and have a max length of 15 characters.
                maxLength: 15
                pattern: ^[a-z]([-a-z0-9]*[a-z0-9])?$
                type: string
                x-kubernetes-validations:
                - message: domainPrefix is immutable
                  rule: self == oldSelf
              enableExternalAuthProviders:
                default: false
                description: EnableExternalAuthProviders enables external authentication
                  configuration for the cluster.
                type: boolean
                x-kubernetes-validations:
                - message: enableExternalAuthProviders is immutable
                  rule: self == oldSelf
              endpointAccess:
                default: Public
                description: |-
                  EndpointAccess specifies the publishing scope of cluster endpoints. The
                  default is Public.
                enum:
                - Public
                - Private
                type: string
              etcdEncryptionKMSARN:
                description: |-
                  EtcdEncryptionKMSARN is the ARN of the KMS key used to encrypt etcd. The key itself needs to be
                  created out-of-band by the user and tagged with `red-hat:true`.
                type: string
              externalAuthProviders:
                description: |-
                  ExternalAuthProviders are external OIDC identity providers that can issue tokens for this cluster.
                  Can only be set if "enableExternalAuthProviders" is set to "True".


                  At most one provider can be configured.
                items:
                  description: ExternalAuthProvider is an external OIDC identity provider
                    that can issue tokens for this cluster
                  properties:
                    claimMappings:
                      description: |-
                        ClaimMappings describes rules on how to transform information from an
                        ID token into a cluster identity
                      properties:
                        groups:
                          description: |-
                            Groups is a name of the claim that should be used to construct
                            groups for the cluster identity.
                            The referenced claim must use array of strings values.
                          properties:
                            claim:
                              description: Claim is a JWT token claim to be used in
                                the mapping
                              type: string
                            prefix:
                              description: |-
                                Prefix is a string to prefix the value from the token in the result of the
                                claim mapping.


                                By default, no prefixing occurs.


                                Example: if `prefix` is set to "myoidc:"" and the `claim` in JWT contains
                                an array of strings "a", "b" and  "c", the mapping will result in an
                                array of string "myoidc:a", "myoidc:b" and "myoidc:c".
                              type: string
                          required:
                          - claim
                          type: object
                        username:
                          description: |-
                            Username is a name of the claim that should be used to construct
                            usernames for the cluster identity.


                            Default value: "sub"
                          properties:
                            claim:
                              description: Claim is a JWT token claim to be used in
                                the mapping
                              type: string
                            prefix:
                              description: Prefix is prepended to claim to prevent
                                clashes with existing names.
                              minLength: 1
                              type: string
                            prefixPolicy:
                              description: |-
                                PrefixPolicy specifies how a prefix should apply.


                                By default, claims other than `email` will be prefixed with the issuer URL to
                                prevent naming clashes with other plugins.


                                Set to "NoPrefix" to disable prefixing.


                                Example:
                                    (1) `prefix` is set to "myoidc:" and `claim` is set to "username".
                                        If the JWT claim `username` contains value `userA`, the resulting
                                        mapped value will be "myoidc:userA".
                                    (2) `prefix` is set to "myoidc:" and `claim` is set to "email". If the
                                        JWT `email` claim contains value "userA@myoidc.tld", the resulting
                                        mapped value will be "myoidc:userA@myoidc.tld".
                                    (3) `prefix` is unset, `issuerURL` is set to `https://myoidc.tld`,
                                        the JWT claims include "username":"userA" and "email":"userA@myoidc.tld",
                                        and `claim` is set to:
                                        (a) "username": the mapped value will be "https://myoidc.tld#userA"
                                        (b) "email": the mapped value will be "userA@myoidc.tld"
                              enum:
                              - ""
                              - NoPrefix
                              - Prefix
                              type: string
                          required:
                          - claim
                          type: object
                          x-kubernetes-validations:
                          - message: prefix must be set if prefixPolicy is 'Prefix',
                              but must remain unset otherwise
                            rule: 'self.prefixPolicy == ''Prefix'' ? has(self.prefix)
                              : !has(self.prefix)'
                      type: object
                    claimValidationRules:
                      description: ClaimValidationRules are rules that are applied
                        to validate token claims to authenticate users.
                      items:
                        description: TokenClaimValidationRule validates token claims
                          to authenticate users.
                        properties:
                          requiredClaim:
                            description: RequiredClaim allows configuring a required
                              claim name and its expected value
                            properties:
                              claim:
                                description: |-
                                  Claim is a name of a required claim. Only claims with string values are
                                  supported.
                                minLength: 1
                                type: string
                              requiredValue:
                                description: RequiredValue is the required value for
                                  the claim.
                                minLength: 1
                                type: string
                            required:
                            - claim
                            - requiredValue
                            type: object
                          type:
                            default: RequiredClaim
                            description: Type sets the type of the validation rule
                            enum:
                            - RequiredClaim
                            type: string
                        required:
                        - requiredClaim
                        - type
                        type: object
                      type: array
                      x-kubernetes-list-type: atomic
                    issuer:
                      description: Issuer describes attributes of the OIDC token issuer
                      properties:
                        audiences:
                          description: |-
                            Audiences is an array of audiences that the token was issued for.
                            Valid tokens must include at least one of these values in their
                            "aud" claim.
                            Must be set to exactly one value.
                          items:
                            description: TokenAudience is the audience that the token
                              was issued for.
                            minLength: 1
                            type: string
                          maxItems: 10
                          minItems: 1
                          type: array
                          x-kubernetes-list-type: set
                        issuerCertificateAuthority:
                          description: |-
                            CertificateAuthority is a reference to a config map in the
                            configuration namespace. The .data of the configMap must contain
                            the "ca-bundle.crt" key.
                            If unset, system trust is used instead.
                          properties:
                            name:
                              description: Name is the metadata.name of the referenced
                                object.
                              type: string
                          required:
                          - name
                          type: object
                        issuerURL:
                          description: |-
                            URL is the serving URL of the token issuer.
                            Must use the https:// scheme.
                          pattern: ^https:\/\/[^\s]
                          type: string
                      required:
                      - audiences
                      - issuerURL
                      type: object
                    name:
                      description: Name of the OIDC provider
                      minLength: 1
                      type: string
                    oidcClients:
                      description: |-
                        OIDCClients contains configuration for the platform's clients that
                        need to request tokens from the issuer
                      items:
                        description: |-
                          OIDCClientConfig contains configuration for the platform's client that
                          need to request tokens from the issuer.
                        properties:
                          clientID:
                            description: ClientID is the identifier of the OIDC client
                              from the OIDC provider
                            minLength: 1
                            type: string
                          clientSecret:
                            description: |-
                              ClientSecret refers to a secret that
                              contains the client secret in the `clientSecret` key of the `.data` field
                            properties:
                              name:
                                description: Name is the metadata.name of the referenced
                                  object.
                                type: string
                            required:
                            - name
                            type: object
                          componentName:
                            description: |-
                              ComponentName is the name of the component that is supposed to consume this
                              client configuration
                            maxLength: 256
                            minLength: 1
                            type: string
                          componentNamespace:
                            description: |-
                              ComponentNamespace is the namespace of the component that is supposed to consume this
                              client configuration
                            maxLength: 63
                            minLength: 1
                            type: string
                          extraScopes:
                            description: ExtraScopes is an optional set of scopes
                              to request tokens with.
                            items:
                              type: string
                            type: array
                            x-kubernetes-list-type: set
                        required:
                        - clientID
                        - clientSecret
                        - componentName
                        - componentNamespace
                        type: object
                      maxItems: 20
                      type: array
                      x-kubernetes-list-map-keys:
                      - componentNamespace
                      - componentName
                      x-kubernetes-list-type: map
                  required:
                  - issuer
                  - name
                  type: object
                maxItems: 1
                type: array
                x-kubernetes-list-map-keys:
                - name
                x-kubernetes-list-type: map
              identityRef:
                description: |-
                  IdentityRef is a reference to an identity to be used when reconciling the managed control plane.
                  If no identity is specified, the default identity for this controller will be used.
                properties:
                  kind:
                    description: Kind of the identity.
                    enum:
                    - AWSClusterControllerIdentity
                    - AWSClusterRoleIdentity
                    - AWSClusterStaticIdentity
                    type: string
                  name:
                    description: Name of the identity.
                    minLength: 1
                    type: string
                required:
                - kind
                - name
                type: object
              installerRoleARN:
                description: InstallerRoleARN is an AWS IAM role that OpenShift Cluster
                  Manager will assume to create the cluster..
                type: string
              network:
                description: Network config for the ROSA HCP cluster.
                properties:
                  hostPrefix:
                    default: 23
                    description: Network host prefix which is defaulted to `23` if
                      not specified.
                    type: integer
                  machineCIDR:
                    description: IP addresses block used by OpenShift while installing
                      the cluster, for example "10.0.0.0/16".
                    format: cidr
                    type: string
                  networkType:
                    default: OVNKubernetes
                    description: The CNI network type default is OVNKubernetes.
                    enum:
                    - OVNKubernetes
                    - Other
                    type: string
                  podCIDR:
                    description: IP address block from which to assign pod IP addresses,
                      for example `10.128.0.0/14`.
                    format: cidr
                    type: string
                  serviceCIDR:
                    description: IP address block from which to assign service IP
                      addresses, for example `172.30.0.0/16`.
                    format: cidr
                    type: string
                type: object
              oidcID:
                description: The ID of the internal OpenID Connect Provider.
                type: string
                x-kubernetes-validations:
                - message: oidcID is immutable
                  rule: self == oldSelf
              provisionShardID:
                description: ProvisionShardID defines the shard where rosa control
                  plane components will be hosted.
                type: string
                x-kubernetes-validations:
                - message: provisionShardID is immutable
                  rule: self == oldSelf
              region:
                description: The AWS Region the cluster lives in.
                type: string
              rolesRef:
                description: AWS IAM roles used to perform credential requests by
                  the openshift operators.
                properties:
                  controlPlaneOperatorARN:
                    description: "ControlPlaneOperatorARN  is an ARN value referencing
                      a role appropriate for the Control Plane Operator.\n\n\nThe
                      following is an example of a valid policy document:\n\n\n{\n\t\"Version\":
                      \"2012-10-17\",\n\t\"Statement\": [\n\t\t{\n\t\t\t\"Effect\":
                      \"Allow\",\n\t\t\t\"Action\": [\n\t\t\t\t\"ec2:CreateVpcEndpoint\",\n\t\t\t\t\"ec2:DescribeVpcEndpoints\",\n\t\t\t\t\"ec2:ModifyVpcEndpoint\",\n\t\t\t\t\"ec2:DeleteVpcEndpoints\",\n\t\t\t\t\"ec2:CreateTags\",\n\t\t\t\t\"route53:ListHostedZones\",\n\t\t\t\t\"ec2:CreateSecurityGroup\",\n\t\t\t\t\"ec2:AuthorizeSecurityGroupIngress\",\n\t\t\t\t\"ec2:AuthorizeSecurityGroupEgress\",\n\t\t\t\t\"ec2:DeleteSecurityGroup\",\n\t\t\t\t\"ec2:RevokeSecurityGroupIngress\",\n\t\t\t\t\"ec2:RevokeSecurityGroupEgress\",\n\t\t\t\t\"ec2:DescribeSecurityGroups\",\n\t\t\t\t\"ec2:DescribeVpcs\",\n\t\t\t],\n\t\t\t\"Resource\":
                      \"*\"\n\t\t},\n\t\t{\n\t\t\t\"Effect\": \"Allow\",\n\t\t\t\"Action\":
                      [\n\t\t\t\t\"route53:ChangeResourceRecordSets\",\n\t\t\t\t\"route53:ListResourceRecordSets\"\n\t\t\t],\n\t\t\t\"Resource\":
                      \"arn:aws:route53:::%s\"\n\t\t}\n\t]\n}"
                    type: string
                  imageRegistryARN:
                    description: "ImageRegistryARN is an ARN value referencing a role
                      appropriate for the Image Registry Operator.\n\n\nThe following
                      is an example of a valid policy document:\n\n\n{\n\t\"Version\":
                      \"2012-10-17\",\n\t\"Statement\": [\n\t\t{\n\t\t\t\"Effect\":
                      \"Allow\",\n\t\t\t\"Action\": [\n\t\t\t\t\"s3:CreateBucket\",\n\t\t\t\t\"s3:DeleteBucket\",\n\t\t\t\t\"s3:PutBucketTagging\",\n\t\t\t\t\"s3:GetBucketTagging\",\n\t\t\t\t\"s3:PutBucketPublicAccessBlock\",\n\t\t\t\t\"s3:GetBucketPublicAccessBlock\",\n\t\t\t\t\"s3:PutEncryptionConfiguration\",\n\t\t\t\t\"s3:GetEncryptionConfiguration\",\n\t\t\t\t\"s3:PutLifecycleConfiguration\",\n\t\t\t\t\"s3:GetLifecycleConfiguration\",\n\t\t\t\t\"s3:GetBucketLocation\",\n\t\t\t\t\"s3:ListBucket\",\n\t\t\t\t\"s3:GetObject\",\n\t\t\t\t\"s3:PutObject\",\n\t\t\t\t\"s3:DeleteObject\",\n\t\t\t\t\"s3:ListBucketMultipartUploads\",\n\t\t\t\t\"s3:AbortMultipartUpload\",\n\t\t\t\t\"s3:ListMultipartUploadParts\"\n\t\t\t],\n\t\t\t\"Resource\":
                      \"*\"\n\t\t}\n\t]\n}"
                    type: string
                  ingressARN:
                    description: "The referenced role must have a trust relationship
                      that allows it to be assumed via web identity.\nhttps://docs.aws.amazon.com/IAM/latest/UserGuide/id_roles_providers_oidc.html.\nExample:\n{\n\t\t\"Version\":
                      \"2012-10-17\",\n\t\t\"Statement\": [\n\t\t\t{\n\t\t\t\t\"Effect\":
                      \"Allow\",\n\t\t\t\t\"Principal\": {\n\t\t\t\t\t\"Federated\":
                      \"{{ .ProviderARN }}\"\n\t\t\t\t},\n\t\t\t\t\t\"Action\": \"sts:AssumeRoleWithWebIdentity\",\n\t\t\t\t\"Condition\":
                      {\n\t\t\t\t\t\"StringEquals\": {\n\t\t\t\t\t\t\"{{ .ProviderName
                      }}:sub\": {{ .ServiceAccounts }}\n\t\t\t\t\t}\n\t\t\t\t}\n\t\t\t}\n\t\t]\n\t}\n\n\nIngressARN
                      is an ARN value referencing a role appropriate for the Ingress
                      Operator.\n\n\nThe following is an example of a valid policy
                      document:\n\n\n{\n\t\"Version\": \"2012-10-17\",\n\t\"Statement\":
                      [\n\t\t{\n\t\t\t\"Effect\": \"Allow\",\n\t\t\t\"Action\": [\n\t\t\t\t\"elasticloadbalancing:DescribeLoadBalancers\",\n\t\t\t\t\"tag:GetResources\",\n\t\t\t\t\"route53:ListHostedZones\"\n\t\t\t],\n\t\t\t\"Resource\":
                      \"*\"\n\t\t},\n\t\t{\n\t\t\t\"Effect\": \"Allow\",\n\t\t\t\"Action\":
                      [\n\t\t\t\t\"route53:ChangeResourceRecordSets\"\n\t\t\t],\n\t\t\t\"Resource\":
                      [\n\t\t\t\t\"arn:aws:route53:::PUBLIC_ZONE_ID\",\n\t\t\t\t\"arn:aws:route53:::PRIVATE_ZONE_ID\"\n\t\t\t]\n\t\t}\n\t]\n}"
                    type: string
                  kmsProviderARN:
                    type: string
                  kubeCloudControllerARN:
                    description: |-
                      KubeCloudControllerARN is an ARN value referencing a role appropriate for the KCM/KCC.
                      Source: https://cloud-provider-aws.sigs.k8s.io/prerequisites/#iam-policies


                      The following is an example of a valid policy document:


                       {
                       "Version": "2012-10-17",
                       "Statement": [
                         {
                           "Action": [
                             "autoscaling:DescribeAutoScalingGroups",
                             "autoscaling:DescribeLaunchConfigurations",
                             "autoscaling:DescribeTags",
                             "ec2:DescribeAvailabilityZones",
                             "ec2:DescribeInstances",
                             "ec2:DescribeImages",
                             "ec2:DescribeRegions",
                             "ec2:DescribeRouteTables",
                             "ec2:DescribeSecurityGroups",
                             "ec2:DescribeSubnets",
                             "ec2:DescribeVolumes",
                             "ec2:CreateSecurityGroup",
                             "ec2:CreateTags",
                             "ec2:CreateVolume",
                             "ec2:ModifyInstanceAttribute",
                             "ec2:ModifyVolume",
                             "ec2:AttachVolume",
                             "ec2:AuthorizeSecurityGroupIngress",
                             "ec2:CreateRoute",
                             "ec2:DeleteRoute",
                             "ec2:DeleteSecurityGroup",
                             "ec2:DeleteVolume",
                             "ec2:DetachVolume",
                             "ec2:RevokeSecurityGroupIngress",
                             "ec2:DescribeVpcs",
                             "elasticloadbalancing:AddTags",
                             "elasticloadbalancing:AttachLoadBalancerToSubnets",
                             "elasticloadbalancing:ApplySecurityGroupsToLoadBalancer",
                             "elasticloadbalancing:CreateLoadBalancer",
                             "elasticloadbalancing:CreateLoadBalancerPolicy",
                             "elasticloadbalancing:CreateLoadBalancerListeners",
                             "elasticloadbalancing:ConfigureHealthCheck",
                             "elasticloadbalancing:DeleteLoadBalancer",
                             "elasticloadbalancing:DeleteLoadBalancerListeners",
                             "elasticloadbalancing:DescribeLoadBalancers",
                             "elasticloadbalancing:DescribeLoadBalancerAttributes",
                             "elasticloadbalancing:DetachLoadBalancerFromSubnets",
                             "elasticloadbalancing:DeregisterInstancesFromLoadBalancer",
                             "elasticloadbalancing:ModifyLoadBalancerAttributes",
                             "elasticloadbalancing:RegisterInstancesWithLoadBalancer",
                             "elasticloadbalancing:SetLoadBalancerPoliciesForBackendServer",
                             "elasticloadbalancing:AddTags",
                             "elasticloadbalancing:CreateListener",
                             "elasticloadbalancing:CreateTargetGroup",
                             "elasticloadbalancing:DeleteListener",
                             "elasticloadbalancing:DeleteTargetGroup",
                             "elasticloadbalancing:DeregisterTargets",
                             "elasticloadbalancing:DescribeListeners",
                             "elasticloadbalancing:DescribeLoadBalancerPolicies",
                             "elasticloadbalancing:DescribeTargetGroups",
                             "elasticloadbalancing:DescribeTargetHealth",
                             "elasticloadbalancing:ModifyListener",
                             "elasticloadbalancing:ModifyTargetGroup",
                             "elasticloadbalancing:RegisterTargets",
                             "elasticloadbalancing:SetLoadBalancerPoliciesOfListener",
                             "iam:CreateServiceLinkedRole",
                             "kms:DescribeKey"
                           ],
                           "Resource": [
                             "*"
                           ],
                           "Effect": "Allow"
                         }
                       ]
                      }
                    type: string
                  networkARN:
                    description: "NetworkARN is an ARN value referencing a role appropriate
                      for the Network Operator.\n\n\nThe following is an example of
                      a valid policy document:\n\n\n{\n\t\"Version\": \"2012-10-17\",\n\t\"Statement\":
                      [\n\t\t{\n\t\t\t\"Effect\": \"Allow\",\n\t\t\t\"Action\": [\n\t\t\t\t\"ec2:DescribeInstances\",\n
                      \      \"ec2:DescribeInstanceStatus\",\n       \"ec2:DescribeInstanceTypes\",\n
                      \      \"ec2:UnassignPrivateIpAddresses\",\n       \"ec2:AssignPrivateIpAddresses\",\n
                      \      \"ec2:UnassignIpv6Addresses\",\n       \"ec2:AssignIpv6Addresses\",\n
                      \      \"ec2:DescribeSubnets\",\n       \"ec2:DescribeNetworkInterfaces\"\n\t\t\t],\n\t\t\t\"Resource\":
                      \"*\"\n\t\t}\n\t]\n}"
                    type: string
                  nodePoolManagementARN:
                    description: "NodePoolManagementARN is an ARN value referencing
                      a role appropriate for the CAPI Controller.\n\n\nThe following
                      is an example of a valid policy document:\n\n\n{\n  \"Version\":
                      \"2012-10-17\",\n \"Statement\": [\n   {\n     \"Action\": [\n
                      \      \"ec2:AssociateRouteTable\",\n       \"ec2:AttachInternetGateway\",\n
                      \      \"ec2:AuthorizeSecurityGroupIngress\",\n       \"ec2:CreateInternetGateway\",\n
                      \      \"ec2:CreateNatGateway\",\n       \"ec2:CreateRoute\",\n
                      \      \"ec2:CreateRouteTable\",\n       \"ec2:CreateSecurityGroup\",\n
                      \      \"ec2:CreateSubnet\",\n       \"ec2:CreateTags\",\n       \"ec2:DeleteInternetGateway\",\n
                      \      \"ec2:DeleteNatGateway\",\n       \"ec2:DeleteRouteTable\",\n
                      \      \"ec2:DeleteSecurityGroup\",\n       \"ec2:DeleteSubnet\",\n
                      \      \"ec2:DeleteTags\",\n       \"ec2:DescribeAccountAttributes\",\n
                      \      \"ec2:DescribeAddresses\",\n       \"ec2:DescribeAvailabilityZones\",\n
                      \      \"ec2:DescribeImages\",\n       \"ec2:DescribeInstances\",\n
                      \      \"ec2:DescribeInternetGateways\",\n       \"ec2:DescribeNatGateways\",\n
                      \      \"ec2:DescribeNetworkInterfaces\",\n       \"ec2:DescribeNetworkInterfaceAttribute\",\n
                      \      \"ec2:DescribeRouteTables\",\n       \"ec2:DescribeSecurityGroups\",\n
                      \      \"ec2:DescribeSubnets\",\n       \"ec2:DescribeVpcs\",\n
                      \      \"ec2:DescribeVpcAttribute\",\n       \"ec2:DescribeVolumes\",\n
                      \      \"ec2:DetachInternetGateway\",\n       \"ec2:DisassociateRouteTable\",\n
                      \      \"ec2:DisassociateAddress\",\n       \"ec2:ModifyInstanceAttribute\",\n
                      \      \"ec2:ModifyNetworkInterfaceAttribute\",\n       \"ec2:ModifySubnetAttribute\",\n
                      \      \"ec2:RevokeSecurityGroupIngress\",\n       \"ec2:RunInstances\",\n
                      \      \"ec2:TerminateInstances\",\n       \"tag:GetResources\",\n
                      \      \"ec2:CreateLaunchTemplate\",\n       \"ec2:CreateLaunchTemplateVersion\",\n
                      \      \"ec2:DescribeLaunchTemplates\",\n       \"ec2:DescribeLaunchTemplateVersions\",\n
                      \      \"ec2:DeleteLaunchTemplate\",\n       \"ec2:DeleteLaunchTemplateVersions\"\n
                      \    ],\n     \"Resource\": [\n       \"*\"\n     ],\n     \"Effect\":
                      \"Allow\"\n   },\n   {\n     \"Condition\": {\n       \"StringLike\":
                      {\n         \"iam:AWSServiceName\": \"elasticloadbalancing.amazonaws.com\"\n
                      \      }\n     },\n     \"Action\": [\n       \"iam:CreateServiceLinkedRole\"\n
                      \    ],\n     \"Resource\": [\n       \"arn:*:iam::*:role/aws-service-role/elasticloadbalancing.amazonaws.com/AWSServiceRoleForElasticLoadBalancing\"\n
                      \    ],\n     \"Effect\": \"Allow\"\n   },\n   {\n     \"Action\":
                      [\n       \"iam:PassRole\"\n     ],\n     \"Resource\": [\n
                      \      \"arn:*:iam::*:role/*-worker-role\"\n     ],\n     \"Effect\":
                      \"Allow\"\n   },\n\t  {\n\t  \t\"Effect\": \"Allow\",\n\t  \t\"Action\":
                      [\n\t  \t\t\"kms:Decrypt\",\n\t  \t\t\"kms:ReEncrypt\",\n\t
                      \ \t\t\"kms:GenerateDataKeyWithoutPlainText\",\n\t  \t\t\"kms:DescribeKey\"\n\t
                      \ \t],\n\t  \t\"Resource\": \"*\"\n\t  },\n\t  {\n\t  \t\"Effect\":
                      \"Allow\",\n\t  \t\"Action\": [\n\t  \t\t\"kms:CreateGrant\"\n\t
                      \ \t],\n\t  \t\"Resource\": \"*\",\n\t  \t\"Condition\": {\n\t
                      \ \t\t\"Bool\": {\n\t  \t\t\t\"kms:GrantIsForAWSResource\":
                      true\n\t  \t\t}\n\t  \t}\n\t  }\n ]\n}"
                    type: string
                  storageARN:
                    description: "StorageARN is an ARN value referencing a role appropriate
                      for the Storage Operator.\n\n\nThe following is an example of
                      a valid policy document:\n\n\n{\n\t\"Version\": \"2012-10-17\",\n\t\"Statement\":
                      [\n\t\t{\n\t\t\t\"Effect\": \"Allow\",\n\t\t\t\"Action\": [\n\t\t\t\t\"ec2:AttachVolume\",\n\t\t\t\t\"ec2:CreateSnapshot\",\n\t\t\t\t\"ec2:CreateTags\",\n\t\t\t\t\"ec2:CreateVolume\",\n\t\t\t\t\"ec2:DeleteSnapshot\",\n\t\t\t\t\"ec2:DeleteTags\",\n\t\t\t\t\"ec2:DeleteVolume\",\n\t\t\t\t\"ec2:DescribeInstances\",\n\t\t\t\t\"ec2:DescribeSnapshots\",\n\t\t\t\t\"ec2:DescribeTags\",\n\t\t\t\t\"ec2:DescribeVolumes\",\n\t\t\t\t\"ec2:DescribeVolumesModifications\",\n\t\t\t\t\"ec2:DetachVolume\",\n\t\t\t\t\"ec2:ModifyVolume\"\n\t\t\t],\n\t\t\t\"Resource\":
                      \"*\"\n\t\t}\n\t]\n}"
                    type: string
                required:
                - controlPlaneOperatorARN
                - imageRegistryARN
                - ingressARN
                - kmsProviderARN
                - kubeCloudControllerARN
                - networkARN
                - nodePoolManagementARN
                - storageARN
                type: object
              rosaClusterName:
                description: |-
                  Cluster name must be valid DNS-1035 label, so it must consist of lower case alphanumeric
                  characters or '-', start with an alphabetic character, end with an alphanumeric character
                  and have a max length of 54 characters.
                maxLength: 54
                pattern: ^[a-z]([-a-z0-9]*[a-z0-9])?$
                type: string
                x-kubernetes-validations:
                - message: rosaClusterName is immutable
                  rule: self == oldSelf
              subnets:
                description: |-
                  The Subnet IDs to use when installing the cluster.
                  SubnetIDs should come in pairs; two per availability zone, one private and one public.
                items:
                  type: string
                type: array
              supportRoleARN:
                description: |-
                  SupportRoleARN is an AWS IAM role used by Red Hat SREs to enable
                  access to the cluster account in order to provide support.
                type: string
              version:
                description: OpenShift semantic version, for example "4.14.5".
                type: string
              workerRoleARN:
                description: WorkerRoleARN is an AWS IAM role that will be attached
                  to worker instances.
                type: string
            required:
            - availabilityZones
            - installerRoleARN
            - oidcID
            - region
            - rolesRef
            - rosaClusterName
            - subnets
            - supportRoleARN
            - version
            - workerRoleARN
            type: object
          status:
            description: RosaControlPlaneStatus defines the observed state of ROSAControlPlane.
            properties:
              conditions:
                description: Conditions specifies the conditions for the managed control
                  plane
                items:
                  description: Condition defines an observation of a Cluster API resource
                    operational state.
                  properties:
                    lastTransitionTime:
                      description: |-
                        Last time the condition transitioned from one status to another.
                        This should be when the underlying condition changed. If that is not known, then using the time when
                        the API field changed is acceptable.
                      format: date-time
                      type: string
                    message:
                      description: |-
                        A human readable message indicating details about the transition.
                        This field may be empty.
                      type: string
                    reason:
                      description: |-
                        The reason for the condition's last transition in CamelCase.
                        The specific API may choose whether or not this field is considered a guaranteed API.
                        This field may not be empty.
                      type: string
                    severity:
                      description: |-
                        Severity provides an explicit classification of Reason code, so the users or machines can immediately
                        understand the current situation and act accordingly.
                        The Severity field MUST be set only when Status=False.
                      type: string
                    status:
                      description: Status of the condition, one of True, False, Unknown.
                      type: string
                    type:
                      description: |-
                        Type of condition in CamelCase or in foo.example.com/CamelCase.
                        Many .condition.type values are consistent across resources like Available, but because arbitrary conditions
                        can be useful (see .node.status.conditions), the ability to deconflict is important.
                      type: string
                  required:
                  - lastTransitionTime
                  - status
                  - type
                  type: object
                type: array
              consoleURL:
                description: ConsoleURL is the url for the openshift console.
                type: string
              externalManagedControlPlane:
                default: true
                description: |-
                  ExternalManagedControlPlane indicates to cluster-api that the control plane
                  is managed by an external service such as AKS, EKS, GKE, etc.
                type: boolean
              failureMessage:
                description: |-
                  FailureMessage will be set in the event that there is a terminal problem
                  reconciling the state and will be set to a descriptive error message.


                  This field should not be set for transitive errors that a controller
                  faces that are expected to be fixed automatically over
                  time (like service outages), but instead indicate that something is
                  fundamentally wrong with the spec or the configuration of
                  the controller, and that manual intervention is required.
                type: string
              id:
                description: ID is the cluster ID given by ROSA.
                type: string
              initialized:
                description: |-
                  Initialized denotes whether or not the control plane has the
                  uploaded kubernetes config-map.
                type: boolean
              oidcEndpointURL:
                description: OIDCEndpointURL is the endpoint url for the managed OIDC
                  provider.
                type: string
              ready:
                default: false
                description: Ready denotes that the ROSAControlPlane API Server is
                  ready to receive requests.
                type: boolean
            required:
            - ready
            type: object
        type: object
    served: true
    storage: true
    subresources:
      status: {}<|MERGE_RESOLUTION|>--- conflicted
+++ resolved
@@ -124,15 +124,9 @@
                   This field will be removed in the future once the current limitation is resolved.
                 properties:
                   autoscaling:
-<<<<<<< HEAD
-                    description: Autoscaling specifies auto scaling behaviour for
-                      the default MachinePool. Autoscaling min/max value must be equal
-                      or multiple of the availability zones count.
-=======
                     description: |-
                       Autoscaling specifies auto scaling behaviour for the default MachinePool. Autoscaling min/max value
                       must be equal or multiple of the availability zones count.
->>>>>>> fb221b14
                     properties:
                       maxReplicas:
                         minimum: 1
