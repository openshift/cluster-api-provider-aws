# See the OWNERS docs: https://git.k8s.io/community/contributors/guide/owners.md
component: "Cloud Compute"
subcomponent: "Other Providers"
approvers:
<<<<<<< HEAD
  - damdo
  - alexander-demichev
  - JoelSpeed
  - elmiko
  - Fedosin
=======
  - sig-cluster-lifecycle-leads
  - cluster-api-admins
  - cluster-api-maintainers
  - cluster-api-aws-maintainers

reviewers:
  - cluster-api-aws-maintainers
  - cluster-api-aws-reviewers

emeritus_approvers:
  - chuckha
  - detiber
  - ncdc
  - randomvariable
  - rudoi
  - vincepri
>>>>>>> 5bf5c5c2
<|MERGE_RESOLUTION|>--- conflicted
+++ resolved
@@ -1,14 +1,6 @@
 # See the OWNERS docs: https://git.k8s.io/community/contributors/guide/owners.md
-component: "Cloud Compute"
-subcomponent: "Other Providers"
+
 approvers:
-<<<<<<< HEAD
-  - damdo
-  - alexander-demichev
-  - JoelSpeed
-  - elmiko
-  - Fedosin
-=======
   - sig-cluster-lifecycle-leads
   - cluster-api-admins
   - cluster-api-maintainers
@@ -24,5 +16,4 @@
   - ncdc
   - randomvariable
   - rudoi
-  - vincepri
->>>>>>> 5bf5c5c2
+  - vincepri