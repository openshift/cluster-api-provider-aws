--- conflicted
+++ resolved
@@ -22,44 +22,47 @@
 	"time"
 )
 
+const (
+	// DefaultAPIServerPort defines the API server port when defining a Load Balancer.
+	DefaultAPIServerPort = 6443
+	// DefaultAPIServerPortString defines the API server port as a string for convenience.
+	DefaultAPIServerPortString = "6443"
+)
+
 // NetworkStatus encapsulates AWS networking resources.
 type NetworkStatus struct {
 	// SecurityGroups is a map from the role/kind of the security group to its unique name, if any.
 	SecurityGroups map[SecurityGroupRole]SecurityGroup `json:"securityGroups,omitempty"`
 
-	// APIServerELB is the Kubernetes api server classic load balancer.
-	APIServerELB ClassicELB `json:"apiServerElb,omitempty"`
-}
-
-// ClassicELBScheme defines the scheme of a classic load balancer.
-type ClassicELBScheme string
+	// APIServerELB is the Kubernetes api server load balancer.
+	APIServerELB LoadBalancer `json:"apiServerElb,omitempty"`
+}
+
+// ELBScheme defines the scheme of a load balancer.
+type ELBScheme string
 
 var (
-	// ClassicELBSchemeInternetFacing defines an internet-facing, publicly
-	// accessible AWS Classic ELB scheme.
-	ClassicELBSchemeInternetFacing = ClassicELBScheme("internet-facing")
-
-	// ClassicELBSchemeInternal defines an internal-only facing
+	// ELBSchemeInternetFacing defines an internet-facing, publicly
+	// accessible AWS ELB scheme.
+	ELBSchemeInternetFacing = ELBScheme("internet-facing")
+
+	// ELBSchemeInternal defines an internal-only facing
 	// load balancer internal to an ELB.
-	ClassicELBSchemeInternal = ClassicELBScheme("internal")
-)
-
-func (e ClassicELBScheme) String() string {
+	ELBSchemeInternal = ELBScheme("internal")
+)
+
+func (e ELBScheme) String() string {
 	return string(e)
 }
 
-// ClassicELBProtocol defines listener protocols for a classic load balancer.
-type ClassicELBProtocol string
-
-func (e ClassicELBProtocol) String() string {
+// ELBProtocol defines listener protocols for a load balancer.
+type ELBProtocol string
+
+func (e ELBProtocol) String() string {
 	return string(e)
 }
 
 var (
-<<<<<<< HEAD
-	// ClassicELBProtocolTCP defines the ELB API string representing the TCP protocol.
-	ClassicELBProtocolTCP = ClassicELBProtocol("TCP")
-=======
 	// ELBProtocolTCP defines the ELB API string representing the TCP protocol.
 	ELBProtocolTCP = ELBProtocol("TCP")
 	// ELBProtocolSSL defines the ELB API string representing the TLS protocol.
@@ -73,20 +76,59 @@
 	// ELBProtocolUDP defines the NLB API string representing the UDP protocol.
 	ELBProtocolUDP = ELBProtocol("UDP")
 )
->>>>>>> 4c6b62ff
-
-	// ClassicELBProtocolSSL defines the ELB API string representing the TLS protocol.
-	ClassicELBProtocolSSL = ClassicELBProtocol("SSL")
-
-	// ClassicELBProtocolHTTP defines the ELB API string representing the HTTP protocol at L7.
-	ClassicELBProtocolHTTP = ClassicELBProtocol("HTTP")
-
-	// ClassicELBProtocolHTTPS defines the ELB API string representing the HTTP protocol at L7.
-	ClassicELBProtocolHTTPS = ClassicELBProtocol("HTTPS")
-)
-
-// ClassicELB defines an AWS classic load balancer.
-type ClassicELB struct {
+
+// TargetGroupHealthCheck defines health check settings for the target group.
+type TargetGroupHealthCheck struct {
+	Protocol        *string `json:"protocol,omitempty"`
+	Path            *string `json:"path,omitempty"`
+	Port            *string `json:"port,omitempty"`
+	IntervalSeconds *int64  `json:"intervalSeconds,omitempty"`
+	TimeoutSeconds  *int64  `json:"timeoutSeconds,omitempty"`
+	ThresholdCount  *int64  `json:"thresholdCount,omitempty"`
+}
+
+// TargetGroupAttribute defines attribute key values for V2 Load Balancer Attributes.
+type TargetGroupAttribute string
+
+var (
+	TargetGroupAttributeEnablePreserveClientIP = "preserve_client_ip.enabled"
+)
+
+// LoadBalancerAttribute defines a set of attributes for a V2 load balancer
+type LoadBalancerAttribute string
+
+var (
+	LoadBalancerAttributeEnableLoadBalancingCrossZone           = "load_balancing.cross_zone.enabled"
+	LoadBalancerAttributeIdleTimeTimeoutSeconds                 = "idle_timeout.timeout_seconds"
+	LoadBalancerAttributeIdleTimeDefaultTimeoutSecondsInSeconds = "60"
+)
+
+// TargetGroupSpec specifies target group settings for a given listener.
+// This is created first, and the ARN is then passed to the listener.
+type TargetGroupSpec struct {
+	// Name of the TargetGroup. Must be unique over the same group of listeners.
+	Name string `json:"name"`
+	// Port is the exposed port
+	Port int64 `json:"port"`
+	// +kubebuilder:validation:Enum=tcp;tls;upd
+	Protocol ELBProtocol `json:"protocol"`
+	VpcID    string      `json:"vpcId"`
+	// HealthCheck is the elb health check associated with the load balancer.
+	HealthCheck *TargetGroupHealthCheck `json:"targetGroupHealthCheck,omitempty"`
+}
+
+// Listener defines an AWS network load balancer listener.
+type Listener struct {
+	Protocol    ELBProtocol     `json:"protocol"`
+	Port        int64           `json:"port"`
+	TargetGroup TargetGroupSpec `json:"targetGroup"`
+}
+
+// LoadBalancer defines an AWS load balancer.
+type LoadBalancer struct {
+	// ARN of the load balancer. Unlike the ClassicLB, ARN is used mostly
+	// to define and get it.
+	ARN string `json:"arn,omitempty"`
 	// The name of the load balancer. It must be unique within the set of load balancers
 	// defined in the region. It also serves as identifier.
 	// +optional
@@ -96,7 +138,7 @@
 	DNSName string `json:"dnsName,omitempty"`
 
 	// Scheme is the load balancer scheme, either internet-facing or private.
-	Scheme ClassicELBScheme `json:"scheme,omitempty"`
+	Scheme ELBScheme `json:"scheme,omitempty"`
 
 	// AvailabilityZones is an array of availability zones in the VPC attached to the load balancer.
 	AvailabilityZones []string `json:"availabilityZones,omitempty"`
@@ -107,26 +149,36 @@
 	// SecurityGroupIDs is an array of security groups assigned to the load balancer.
 	SecurityGroupIDs []string `json:"securityGroupIds,omitempty"`
 
-	// Listeners is an array of classic elb listeners associated with the load balancer. There must be at least one.
-	Listeners []ClassicELBListener `json:"listeners,omitempty"`
+	// ClassicELBListeners is an array of classic elb listeners associated with the load balancer. There must be at least one.
+	ClassicELBListeners []ClassicELBListener `json:"listeners,omitempty"`
 
 	// HealthCheck is the classic elb health check associated with the load balancer.
 	HealthCheck *ClassicELBHealthCheck `json:"healthChecks,omitempty"`
 
-	// Attributes defines extra attributes associated with the load balancer.
-	Attributes ClassicELBAttributes `json:"attributes,omitempty"`
+	// ClassicElbAttributes defines extra attributes associated with the load balancer.
+	ClassicElbAttributes ClassicELBAttributes `json:"attributes,omitempty"`
 
 	// Tags is a map of tags associated with the load balancer.
 	Tags map[string]string `json:"tags,omitempty"`
+
+	// ELBListeners is an array of listeners associated with the load balancer. There must be at least one.
+	ELBListeners []Listener `json:"elbListeners,omitempty"`
+
+	// ELBAttributes defines extra attributes associated with v2 load balancers.
+	ELBAttributes map[string]*string `json:"elbAttributes,omitempty"`
+
+	// LoadBalancerType sets the type for a load balancer. The default type is classic.
+	// +kubebuilder:validation:Enum:=classic;elb;alb;nlb
+	LoadBalancerType LoadBalancerType `json:"loadBalancerType,omitempty"`
 }
 
 // IsUnmanaged returns true if the Classic ELB is unmanaged.
-func (b *ClassicELB) IsUnmanaged(clusterName string) bool {
+func (b *LoadBalancer) IsUnmanaged(clusterName string) bool {
 	return b.Name != "" && !Tags(b.Tags).HasOwned(clusterName)
 }
 
 // IsManaged returns true if Classic ELB is managed.
-func (b *ClassicELB) IsManaged(clusterName string) bool {
+func (b *LoadBalancer) IsManaged(clusterName string) bool {
 	return !b.IsUnmanaged(clusterName)
 }
 
@@ -143,10 +195,10 @@
 
 // ClassicELBListener defines an AWS classic load balancer listener.
 type ClassicELBListener struct {
-	Protocol         ClassicELBProtocol `json:"protocol"`
-	Port             int64              `json:"port"`
-	InstanceProtocol ClassicELBProtocol `json:"instanceProtocol"`
-	InstancePort     int64              `json:"instancePort"`
+	Protocol         ELBProtocol `json:"protocol"`
+	Port             int64       `json:"port"`
+	InstanceProtocol ELBProtocol `json:"instanceProtocol"`
+	InstancePort     int64       `json:"instancePort"`
 }
 
 // ClassicELBHealthCheck defines an AWS classic load balancer health check.
