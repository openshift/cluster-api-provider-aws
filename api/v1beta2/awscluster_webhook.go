--- conflicted
+++ resolved
@@ -58,11 +58,7 @@
 	allErrs = append(allErrs, r.Spec.AdditionalTags.Validate()...)
 	allErrs = append(allErrs, r.Spec.S3Bucket.Validate()...)
 	allErrs = append(allErrs, r.validateNetwork()...)
-<<<<<<< HEAD
-	allErrs = append(allErrs, r.validateControlPlaneLBIngressRules()...)
-=======
 	allErrs = append(allErrs, r.validateControlPlaneLB()...)
->>>>>>> 2562a8bc
 
 	return nil, aggregateObjErrors(r.GroupVersionKind().GroupKind(), r.Name, allErrs)
 }
@@ -234,8 +230,6 @@
 		}
 	}
 
-<<<<<<< HEAD
-=======
 	if r.Spec.NetworkSpec.VPC.CidrBlock != "" && r.Spec.NetworkSpec.VPC.IPAMPool != nil {
 		allErrs = append(allErrs, field.Invalid(field.NewPath("cidrBlock"), r.Spec.NetworkSpec.VPC.CidrBlock, "cidrBlock and ipamPool cannot be used together"))
 	}
@@ -244,7 +238,6 @@
 		allErrs = append(allErrs, field.Invalid(field.NewPath("ipamPool"), r.Spec.NetworkSpec.VPC.IPAMPool, "ipamPool must have either id or name"))
 	}
 
->>>>>>> 2562a8bc
 	for _, rule := range r.Spec.NetworkSpec.AdditionalControlPlaneIngressRules {
 		if (rule.CidrBlocks != nil || rule.IPv6CidrBlocks != nil) && (rule.SourceSecurityGroupIDs != nil || rule.SourceSecurityGroupRoles != nil) {
 			allErrs = append(allErrs, field.Invalid(field.NewPath("additionalControlPlaneIngressRules"), r.Spec.NetworkSpec.AdditionalControlPlaneIngressRules, "CIDR blocks and security group IDs or security group roles cannot be used together"))
@@ -253,11 +246,7 @@
 	return allErrs
 }
 
-<<<<<<< HEAD
-func (r *AWSCluster) validateControlPlaneLBIngressRules() field.ErrorList {
-=======
 func (r *AWSCluster) validateControlPlaneLB() field.ErrorList {
->>>>>>> 2562a8bc
 	var allErrs field.ErrorList
 
 	if r.Spec.ControlPlaneLoadBalancer == nil {
