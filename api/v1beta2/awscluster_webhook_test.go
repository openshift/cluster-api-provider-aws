--- conflicted
+++ resolved
@@ -41,13 +41,8 @@
 	g.Expect(cluster.Spec.IdentityRef).NotTo(BeNil())
 }
 
-<<<<<<< HEAD
-func TestAWSCluster_ValidateCreate(t *testing.T) {
-	unsupportedIncorrectScheme := ClassicELBScheme("any-other-scheme")
-=======
 func TestAWSClusterValidateCreate(t *testing.T) {
 	unsupportedIncorrectScheme := ELBScheme("any-other-scheme")
->>>>>>> 4c6b62ff
 
 	tests := []struct {
 		name    string
@@ -57,7 +52,7 @@
 	}{
 		// The SSHKeyName tests were moved to sshkeyname_test.go
 		{
-			name: "Supported schemes are 'internet-facing, internal, or nil', rest will be rejected",
+			name: "Supported schemes are 'internet-facing, Internet-facing, internal, or nil', rest will be rejected",
 			cluster: &AWSCluster{
 				Spec: AWSClusterSpec{
 					ControlPlaneLoadBalancer: &AWSLoadBalancerSpec{Scheme: &unsupportedIncorrectScheme},
@@ -356,14 +351,14 @@
 			oldCluster: &AWSCluster{
 				Spec: AWSClusterSpec{
 					ControlPlaneLoadBalancer: &AWSLoadBalancerSpec{
-						Scheme: &ClassicELBSchemeInternal,
-					},
-				},
-			},
-			newCluster: &AWSCluster{
-				Spec: AWSClusterSpec{
-					ControlPlaneLoadBalancer: &AWSLoadBalancerSpec{
-						Scheme: &ClassicELBSchemeInternetFacing,
+						Scheme: &ELBSchemeInternal,
+					},
+				},
+			},
+			newCluster: &AWSCluster{
+				Spec: AWSClusterSpec{
+					ControlPlaneLoadBalancer: &AWSLoadBalancerSpec{
+						Scheme: &ELBSchemeInternetFacing,
 					},
 				},
 			},
@@ -377,7 +372,7 @@
 			newCluster: &AWSCluster{
 				Spec: AWSClusterSpec{
 					ControlPlaneLoadBalancer: &AWSLoadBalancerSpec{
-						Scheme: &ClassicELBSchemeInternal,
+						Scheme: &ELBSchemeInternal,
 					},
 				},
 			},
@@ -391,7 +386,7 @@
 			newCluster: &AWSCluster{
 				Spec: AWSClusterSpec{
 					ControlPlaneLoadBalancer: &AWSLoadBalancerSpec{
-						Scheme: &ClassicELBSchemeInternetFacing,
+						Scheme: &ELBSchemeInternetFacing,
 					},
 				},
 			},
@@ -531,14 +526,14 @@
 			oldCluster: &AWSCluster{
 				Spec: AWSClusterSpec{
 					ControlPlaneLoadBalancer: &AWSLoadBalancerSpec{
-						HealthCheckProtocol: &ClassicELBProtocolTCP,
-					},
-				},
-			},
-			newCluster: &AWSCluster{
-				Spec: AWSClusterSpec{
-					ControlPlaneLoadBalancer: &AWSLoadBalancerSpec{
-						HealthCheckProtocol: &ClassicELBProtocolSSL,
+						HealthCheckProtocol: &ELBProtocolTCP,
+					},
+				},
+			},
+			newCluster: &AWSCluster{
+				Spec: AWSClusterSpec{
+					ControlPlaneLoadBalancer: &AWSLoadBalancerSpec{
+						HealthCheckProtocol: &ELBProtocolSSL,
 					},
 				},
 			},
@@ -549,14 +544,14 @@
 			oldCluster: &AWSCluster{
 				Spec: AWSClusterSpec{
 					ControlPlaneLoadBalancer: &AWSLoadBalancerSpec{
-						HealthCheckProtocol: &ClassicELBProtocolTCP,
-					},
-				},
-			},
-			newCluster: &AWSCluster{
-				Spec: AWSClusterSpec{
-					ControlPlaneLoadBalancer: &AWSLoadBalancerSpec{
-						HealthCheckProtocol: &ClassicELBProtocolTCP,
+						HealthCheckProtocol: &ELBProtocolTCP,
+					},
+				},
+			},
+			newCluster: &AWSCluster{
+				Spec: AWSClusterSpec{
+					ControlPlaneLoadBalancer: &AWSLoadBalancerSpec{
+						HealthCheckProtocol: &ELBProtocolTCP,
 					},
 				},
 			},
@@ -570,7 +565,7 @@
 			newCluster: &AWSCluster{
 				Spec: AWSClusterSpec{
 					ControlPlaneLoadBalancer: &AWSLoadBalancerSpec{
-						HealthCheckProtocol: &ClassicELBProtocolTCP,
+						HealthCheckProtocol: &ELBProtocolTCP,
 					},
 				},
 			},
