--- conflicted
+++ resolved
@@ -41,13 +41,8 @@
 	g.Expect(cluster.Spec.IdentityRef).NotTo(BeNil())
 }
 
-<<<<<<< HEAD
-func TestAWSCluster_ValidateCreate(t *testing.T) {
-	unsupportedIncorrectScheme := ClassicELBScheme("any-other-scheme")
-=======
 func TestAWSClusterValidateCreate(t *testing.T) {
 	unsupportedIncorrectScheme := ELBScheme("any-other-scheme")
->>>>>>> 2475f2f6
 
 	tests := []struct {
 		name    string
@@ -57,7 +52,7 @@
 	}{
 		// The SSHKeyName tests were moved to sshkeyname_test.go
 		{
-			name: "Supported schemes are 'internet-facing, internal, or nil', rest will be rejected",
+			name: "Supported schemes are 'internet-facing, Internet-facing, internal, or nil', rest will be rejected",
 			cluster: &AWSCluster{
 				Spec: AWSClusterSpec{
 					ControlPlaneLoadBalancer: &AWSLoadBalancerSpec{Scheme: &unsupportedIncorrectScheme},
@@ -440,14 +435,14 @@
 			oldCluster: &AWSCluster{
 				Spec: AWSClusterSpec{
 					ControlPlaneLoadBalancer: &AWSLoadBalancerSpec{
-						Scheme: &ClassicELBSchemeInternal,
-					},
-				},
-			},
-			newCluster: &AWSCluster{
-				Spec: AWSClusterSpec{
-					ControlPlaneLoadBalancer: &AWSLoadBalancerSpec{
-						Scheme: &ClassicELBSchemeInternetFacing,
+						Scheme: &ELBSchemeInternal,
+					},
+				},
+			},
+			newCluster: &AWSCluster{
+				Spec: AWSClusterSpec{
+					ControlPlaneLoadBalancer: &AWSLoadBalancerSpec{
+						Scheme: &ELBSchemeInternetFacing,
 					},
 				},
 			},
@@ -461,7 +456,7 @@
 			newCluster: &AWSCluster{
 				Spec: AWSClusterSpec{
 					ControlPlaneLoadBalancer: &AWSLoadBalancerSpec{
-						Scheme: &ClassicELBSchemeInternal,
+						Scheme: &ELBSchemeInternal,
 					},
 				},
 			},
@@ -475,7 +470,7 @@
 			newCluster: &AWSCluster{
 				Spec: AWSClusterSpec{
 					ControlPlaneLoadBalancer: &AWSLoadBalancerSpec{
-						Scheme: &ClassicELBSchemeInternetFacing,
+						Scheme: &ELBSchemeInternetFacing,
 					},
 				},
 			},
@@ -615,14 +610,14 @@
 			oldCluster: &AWSCluster{
 				Spec: AWSClusterSpec{
 					ControlPlaneLoadBalancer: &AWSLoadBalancerSpec{
-						HealthCheckProtocol: &ClassicELBProtocolTCP,
-					},
-				},
-			},
-			newCluster: &AWSCluster{
-				Spec: AWSClusterSpec{
-					ControlPlaneLoadBalancer: &AWSLoadBalancerSpec{
-						HealthCheckProtocol: &ClassicELBProtocolSSL,
+						HealthCheckProtocol: &ELBProtocolTCP,
+					},
+				},
+			},
+			newCluster: &AWSCluster{
+				Spec: AWSClusterSpec{
+					ControlPlaneLoadBalancer: &AWSLoadBalancerSpec{
+						HealthCheckProtocol: &ELBProtocolSSL,
 					},
 				},
 			},
@@ -633,14 +628,14 @@
 			oldCluster: &AWSCluster{
 				Spec: AWSClusterSpec{
 					ControlPlaneLoadBalancer: &AWSLoadBalancerSpec{
-						HealthCheckProtocol: &ClassicELBProtocolTCP,
-					},
-				},
-			},
-			newCluster: &AWSCluster{
-				Spec: AWSClusterSpec{
-					ControlPlaneLoadBalancer: &AWSLoadBalancerSpec{
-						HealthCheckProtocol: &ClassicELBProtocolTCP,
+						HealthCheckProtocol: &ELBProtocolTCP,
+					},
+				},
+			},
+			newCluster: &AWSCluster{
+				Spec: AWSClusterSpec{
+					ControlPlaneLoadBalancer: &AWSLoadBalancerSpec{
+						HealthCheckProtocol: &ELBProtocolTCP,
 					},
 				},
 			},
@@ -654,7 +649,7 @@
 			newCluster: &AWSCluster{
 				Spec: AWSClusterSpec{
 					ControlPlaneLoadBalancer: &AWSLoadBalancerSpec{
-						HealthCheckProtocol: &ClassicELBProtocolTCP,
+						HealthCheckProtocol: &ELBProtocolTCP,
 					},
 				},
 			},
