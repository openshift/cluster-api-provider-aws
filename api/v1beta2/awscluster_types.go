/*
Copyright 2022 The Kubernetes Authors.

Licensed under the Apache License, Version 2.0 (the "License");
you may not use this file except in compliance with the License.
You may obtain a copy of the License at

	http://www.apache.org/licenses/LICENSE-2.0

Unless required by applicable law or agreed to in writing, software
distributed under the License is distributed on an "AS IS" BASIS,
WITHOUT WARRANTIES OR CONDITIONS OF ANY KIND, either express or implied.
See the License for the specific language governing permissions and
limitations under the License.
*/

package v1beta2

import (
	metav1 "k8s.io/apimachinery/pkg/apis/meta/v1"

	clusterv1 "sigs.k8s.io/cluster-api/api/v1beta1"
)

const (
	// ClusterFinalizer allows ReconcileAWSCluster to clean up AWS resources associated with AWSCluster before
	// removing it from the apiserver.
	ClusterFinalizer = "awscluster.infrastructure.cluster.x-k8s.io"

	// AWSClusterControllerIdentityName is the name of the AWSClusterControllerIdentity singleton.
	AWSClusterControllerIdentityName = "default"
)

// AWSClusterSpec defines the desired state of an EC2-based Kubernetes cluster.
type AWSClusterSpec struct {
	// NetworkSpec encapsulates all things related to AWS network.
	NetworkSpec NetworkSpec `json:"network,omitempty"`

	// The AWS Region the cluster lives in.
	Region string `json:"region,omitempty"`

	// Partition is the AWS security partition being used. Defaults to "aws"
	// +optional
	Partition string `json:"partition,omitempty"`

	// SSHKeyName is the name of the ssh key to attach to the bastion host. Valid values are empty string (do not use SSH keys), a valid SSH key name, or omitted (use the default SSH key name)
	// +optional
	SSHKeyName *string `json:"sshKeyName,omitempty"`

	// ControlPlaneEndpoint represents the endpoint used to communicate with the control plane.
	// +optional
	ControlPlaneEndpoint clusterv1.APIEndpoint `json:"controlPlaneEndpoint"`

	// AdditionalTags is an optional set of tags to add to AWS resources managed by the AWS provider, in addition to the
	// ones added by default.
	// +optional
	AdditionalTags Tags `json:"additionalTags,omitempty"`

	// ControlPlaneLoadBalancer is optional configuration for customizing control plane behavior.
	// +optional
	ControlPlaneLoadBalancer *AWSLoadBalancerSpec `json:"controlPlaneLoadBalancer,omitempty"`

	// ImageLookupFormat is the AMI naming format to look up machine images when
	// a machine does not specify an AMI. When set, this will be used for all
	// cluster machines unless a machine specifies a different ImageLookupOrg.
	// Supports substitutions for {{.BaseOS}} and {{.K8sVersion}} with the base
	// OS and kubernetes version, respectively. The BaseOS will be the value in
	// ImageLookupBaseOS or ubuntu (the default), and the kubernetes version as
	// defined by the packages produced by kubernetes/release without v as a
	// prefix: 1.13.0, 1.12.5-mybuild.1, or 1.17.3. For example, the default
	// image format of capa-ami-{{.BaseOS}}-?{{.K8sVersion}}-* will end up
	// searching for AMIs that match the pattern capa-ami-ubuntu-?1.18.0-* for a
	// Machine that is targeting kubernetes v1.18.0 and the ubuntu base OS. See
	// also: https://golang.org/pkg/text/template/
	// +optional
	ImageLookupFormat string `json:"imageLookupFormat,omitempty"`

	// ImageLookupOrg is the AWS Organization ID to look up machine images when a
	// machine does not specify an AMI. When set, this will be used for all
	// cluster machines unless a machine specifies a different ImageLookupOrg.
	// +optional
	ImageLookupOrg string `json:"imageLookupOrg,omitempty"`

	// ImageLookupBaseOS is the name of the base operating system used to look
	// up machine images when a machine does not specify an AMI. When set, this
	// will be used for all cluster machines unless a machine specifies a
	// different ImageLookupBaseOS.
	ImageLookupBaseOS string `json:"imageLookupBaseOS,omitempty"`

	// Bastion contains options to configure the bastion host.
	// +optional
	Bastion Bastion `json:"bastion"`

	// IdentityRef is a reference to a identity to be used when reconciling this cluster
	// +optional
	IdentityRef *AWSIdentityReference `json:"identityRef,omitempty"`

	// S3Bucket contains options to configure a supporting S3 bucket for this
	// cluster - currently used for nodes requiring Ignition
	// (https://coreos.github.io/ignition/) for bootstrapping (requires
	// BootstrapFormatIgnition feature flag to be enabled).
	// +optional
	S3Bucket *S3Bucket `json:"s3Bucket,omitempty"`
}

// AWSIdentityKind defines allowed AWS identity types.
type AWSIdentityKind string

var (
	// ControllerIdentityKind defines identity reference kind as AWSClusterControllerIdentity.
	ControllerIdentityKind = AWSIdentityKind("AWSClusterControllerIdentity")

	// ClusterRoleIdentityKind defines identity reference kind as AWSClusterRoleIdentity.
	ClusterRoleIdentityKind = AWSIdentityKind("AWSClusterRoleIdentity")

	// ClusterStaticIdentityKind defines identity reference kind as AWSClusterStaticIdentity.
	ClusterStaticIdentityKind = AWSIdentityKind("AWSClusterStaticIdentity")
)

// AWSIdentityReference specifies a identity.
type AWSIdentityReference struct {
	// Name of the identity.
	// +kubebuilder:validation:MinLength=1
	Name string `json:"name"`

	// Kind of the identity.
	// +kubebuilder:validation:Enum=AWSClusterControllerIdentity;AWSClusterRoleIdentity;AWSClusterStaticIdentity
	Kind AWSIdentityKind `json:"kind"`
}

// Bastion defines a bastion host.
type Bastion struct {
	// Enabled allows this provider to create a bastion host instance
	// with a public ip to access the VPC private network.
	// +optional
	Enabled bool `json:"enabled"`

	// DisableIngressRules will ensure there are no Ingress rules in the bastion host's security group.
	// Requires AllowedCIDRBlocks to be empty.
	// +optional
	DisableIngressRules bool `json:"disableIngressRules,omitempty"`

	// AllowedCIDRBlocks is a list of CIDR blocks allowed to access the bastion host.
	// They are set as ingress rules for the Bastion host's Security Group (defaults to 0.0.0.0/0).
	// +optional
	AllowedCIDRBlocks []string `json:"allowedCIDRBlocks,omitempty"`

	// InstanceType will use the specified instance type for the bastion. If not specified,
	// Cluster API Provider AWS will use t3.micro for all regions except us-east-1, where t2.micro
	// will be the default.
	InstanceType string `json:"instanceType,omitempty"`

	// AMI will use the specified AMI to boot the bastion. If not specified,
	// the AMI will default to one picked out in public space.
	// +optional
	AMI string `json:"ami,omitempty"`
}

// AWSLoadBalancerSpec defines the desired state of an AWS load balancer.
type AWSLoadBalancerSpec struct {
	// Name sets the name of the classic ELB load balancer. As per AWS, the name must be unique
	// within your set of load balancers for the region, must have a maximum of 32 characters, must
	// contain only alphanumeric characters or hyphens, and cannot begin or end with a hyphen. Once
	// set, the value cannot be changed.
	// +kubebuilder:validation:MaxLength:=32
	// +kubebuilder:validation:Pattern=`^[A-Za-z0-9]([A-Za-z0-9]{0,31}|[-A-Za-z0-9]{0,30}[A-Za-z0-9])$`
	// +optional
	Name *string `json:"name,omitempty"`

	// Scheme sets the scheme of the load balancer (defaults to internet-facing)
	// +kubebuilder:default=internet-facing
	// +kubebuilder:validation:Enum=internet-facing;internal
	// +optional
	Scheme *ClassicELBScheme `json:"scheme,omitempty"`

	// CrossZoneLoadBalancing enables the classic ELB cross availability zone balancing.
	//
	// With cross-zone load balancing, each load balancer node for your Classic Load Balancer
	// distributes requests evenly across the registered instances in all enabled Availability Zones.
	// If cross-zone load balancing is disabled, each load balancer node distributes requests evenly across
	// the registered instances in its Availability Zone only.
	//
	// Defaults to false.
	// +optional
	CrossZoneLoadBalancing bool `json:"crossZoneLoadBalancing"`

	// Subnets sets the subnets that should be applied to the control plane load balancer (defaults to discovered subnets for managed VPCs or an empty set for unmanaged VPCs)
	// +optional
	Subnets []string `json:"subnets,omitempty"`

<<<<<<< HEAD
	// HealthCheckProtocol sets the protocol type for classic ELB health check target
	// default value is ClassicELBProtocolSSL
=======
	// HealthCheckProtocol sets the protocol type for ELB health check target
	// default value is ELBProtocolSSL
	// +kubebuilder:validation:Enum=TCP;SSL;HTTP;HTTPS;TLS;UDP
>>>>>>> 4c6b62ff
	// +optional
	HealthCheckProtocol *ClassicELBProtocol `json:"healthCheckProtocol,omitempty"`

	// AdditionalSecurityGroups sets the security groups used by the load balancer. Expected to be security group IDs
	// This is optional - if not provided new security groups will be created for the load balancer
	// +optional
	AdditionalSecurityGroups []string `json:"additionalSecurityGroups,omitempty"`
<<<<<<< HEAD
=======

	// LoadBalancerType sets the type for a load balancer. The default type is classic.
	// +kubebuilder:default=classic
	// +kubebuilder:validation:Enum:=classic;elb;alb;nlb
	LoadBalancerType LoadBalancerType `json:"loadBalancerType,omitempty"`

	// DisableHostsRewrite disabled the hair pinning issue solution that adds the NLB's address as 127.0.0.1 to the hosts
	// file of each instance. This is by default, false.
	DisableHostsRewrite bool `json:"disableHostsRewrite,omitempty"`

	// PreserveClientIP lets the user control if preservation of client ips must be retained or not.
	// If this is enabled 6443 will be opened to 0.0.0.0/0.
	PreserveClientIP bool `json:"preserveClientIP,omitempty"`
>>>>>>> 4c6b62ff
}

// AWSClusterStatus defines the observed state of AWSCluster.
type AWSClusterStatus struct {
	// +kubebuilder:default=false
	Ready          bool                     `json:"ready"`
	Network        NetworkStatus            `json:"networkStatus,omitempty"`
	FailureDomains clusterv1.FailureDomains `json:"failureDomains,omitempty"`
	Bastion        *Instance                `json:"bastion,omitempty"`
	Conditions     clusterv1.Conditions     `json:"conditions,omitempty"`
}

type S3Bucket struct {
	// ControlPlaneIAMInstanceProfile is a name of the IAMInstanceProfile, which will be allowed
	// to read control-plane node bootstrap data from S3 Bucket.
	ControlPlaneIAMInstanceProfile string `json:"controlPlaneIAMInstanceProfile"`

	// NodesIAMInstanceProfiles is a list of IAM instance profiles, which will be allowed to read
	// worker nodes bootstrap data from S3 Bucket.
	NodesIAMInstanceProfiles []string `json:"nodesIAMInstanceProfiles"`

	// Name defines name of S3 Bucket to be created.
	// +kubebuilder:validation:MinLength:=3
	// +kubebuilder:validation:MaxLength:=63
	// +kubebuilder:validation:Pattern=`^[a-z0-9][a-z0-9.-]{1,61}[a-z0-9]$`
	Name string `json:"name"`
}

// +kubebuilder:object:root=true
// +kubebuilder:resource:path=awsclusters,scope=Namespaced,categories=cluster-api,shortName=awsc
// +kubebuilder:storageversion
// +kubebuilder:subresource:status
// +kubebuilder:printcolumn:name="Cluster",type="string",JSONPath=".metadata.labels.cluster\\.x-k8s\\.io/cluster-name",description="Cluster to which this AWSCluster belongs"
// +kubebuilder:printcolumn:name="Ready",type="string",JSONPath=".status.ready",description="Cluster infrastructure is ready for EC2 instances"
// +kubebuilder:printcolumn:name="VPC",type="string",JSONPath=".spec.network.vpc.id",description="AWS VPC the cluster is using"
// +kubebuilder:printcolumn:name="Endpoint",type="string",JSONPath=".spec.controlPlaneEndpoint",description="API Endpoint",priority=1
// +kubebuilder:printcolumn:name="Bastion IP",type="string",JSONPath=".status.bastion.publicIp",description="Bastion IP address for breakglass access"
// +k8s:defaulter-gen=true

// AWSCluster is the schema for Amazon EC2 based Kubernetes Cluster API.
type AWSCluster struct {
	metav1.TypeMeta   `json:",inline"`
	metav1.ObjectMeta `json:"metadata,omitempty"`

	Spec   AWSClusterSpec   `json:"spec,omitempty"`
	Status AWSClusterStatus `json:"status,omitempty"`
}

// +kubebuilder:object:root=true

// AWSClusterList contains a list of AWSCluster.
// +k8s:defaulter-gen=true
type AWSClusterList struct {
	metav1.TypeMeta `json:",inline"`
	metav1.ListMeta `json:"metadata,omitempty"`
	Items           []AWSCluster `json:"items"`
}

// GetConditions returns the observations of the operational state of the AWSCluster resource.
func (r *AWSCluster) GetConditions() clusterv1.Conditions {
	return r.Status.Conditions
}

// SetConditions sets the underlying service state of the AWSCluster to the predescribed clusterv1.Conditions.
func (r *AWSCluster) SetConditions(conditions clusterv1.Conditions) {
	r.Status.Conditions = conditions
}

func init() {
	SchemeBuilder.Register(&AWSCluster{}, &AWSClusterList{})
}<|MERGE_RESOLUTION|>--- conflicted
+++ resolved
@@ -156,6 +156,15 @@
 	AMI string `json:"ami,omitempty"`
 }
 
+type LoadBalancerType string
+
+var (
+	LoadBalancerTypeClassic = LoadBalancerType("classic")
+	LoadBalancerTypeELB     = LoadBalancerType("elb")
+	LoadBalancerTypeALB     = LoadBalancerType("alb")
+	LoadBalancerTypeNLB     = LoadBalancerType("nlb")
+)
+
 // AWSLoadBalancerSpec defines the desired state of an AWS load balancer.
 type AWSLoadBalancerSpec struct {
 	// Name sets the name of the classic ELB load balancer. As per AWS, the name must be unique
@@ -171,7 +180,7 @@
 	// +kubebuilder:default=internet-facing
 	// +kubebuilder:validation:Enum=internet-facing;internal
 	// +optional
-	Scheme *ClassicELBScheme `json:"scheme,omitempty"`
+	Scheme *ELBScheme `json:"scheme,omitempty"`
 
 	// CrossZoneLoadBalancing enables the classic ELB cross availability zone balancing.
 	//
@@ -188,23 +197,16 @@
 	// +optional
 	Subnets []string `json:"subnets,omitempty"`
 
-<<<<<<< HEAD
-	// HealthCheckProtocol sets the protocol type for classic ELB health check target
-	// default value is ClassicELBProtocolSSL
-=======
 	// HealthCheckProtocol sets the protocol type for ELB health check target
 	// default value is ELBProtocolSSL
 	// +kubebuilder:validation:Enum=TCP;SSL;HTTP;HTTPS;TLS;UDP
->>>>>>> 4c6b62ff
-	// +optional
-	HealthCheckProtocol *ClassicELBProtocol `json:"healthCheckProtocol,omitempty"`
+	// +optional
+	HealthCheckProtocol *ELBProtocol `json:"healthCheckProtocol,omitempty"`
 
 	// AdditionalSecurityGroups sets the security groups used by the load balancer. Expected to be security group IDs
 	// This is optional - if not provided new security groups will be created for the load balancer
 	// +optional
 	AdditionalSecurityGroups []string `json:"additionalSecurityGroups,omitempty"`
-<<<<<<< HEAD
-=======
 
 	// LoadBalancerType sets the type for a load balancer. The default type is classic.
 	// +kubebuilder:default=classic
@@ -218,7 +220,6 @@
 	// PreserveClientIP lets the user control if preservation of client ips must be retained or not.
 	// If this is enabled 6443 will be opened to 0.0.0.0/0.
 	PreserveClientIP bool `json:"preserveClientIP,omitempty"`
->>>>>>> 4c6b62ff
 }
 
 // AWSClusterStatus defines the observed state of AWSCluster.
