/*
Copyright 2022 The Kubernetes Authors.

Licensed under the Apache License, Version 2.0 (the "License");
you may not use this file except in compliance with the License.
You may obtain a copy of the License at

	http://www.apache.org/licenses/LICENSE-2.0

Unless required by applicable law or agreed to in writing, software
distributed under the License is distributed on an "AS IS" BASIS,
WITHOUT WARRANTIES OR CONDITIONS OF ANY KIND, either express or implied.
See the License for the specific language governing permissions and
limitations under the License.
*/

package v1beta1

import (
	apiconversion "k8s.io/apimachinery/pkg/conversion"
	infrav2 "sigs.k8s.io/cluster-api-provider-aws/v2/api/v1beta2"
	utilconversion "sigs.k8s.io/cluster-api/util/conversion"
	"sigs.k8s.io/controller-runtime/pkg/conversion"
)

// ConvertTo converts the v1beta1 AWSCluster receiver to a v1beta2 AWSCluster.
func (src *AWSCluster) ConvertTo(dstRaw conversion.Hub) error {
	dst := dstRaw.(*infrav2.AWSCluster)

	if err := Convert_v1beta1_AWSCluster_To_v1beta2_AWSCluster(src, dst, nil); err != nil {
		return err
	}
	// Manually restore data.
	restored := &infrav2.AWSCluster{}
	if ok, err := utilconversion.UnmarshalData(src, restored); err != nil || !ok {
		return err
	}

	if restored.Spec.ControlPlaneLoadBalancer != nil {
		if dst.Spec.ControlPlaneLoadBalancer == nil {
			dst.Spec.ControlPlaneLoadBalancer = &infrav2.AWSLoadBalancerSpec{}
		}
		restoreControlPlaneLoadBalancer(restored.Spec.ControlPlaneLoadBalancer, dst.Spec.ControlPlaneLoadBalancer)
	}
	restoreControlPlaneLoadBalancerStatus(&restored.Status.Network.APIServerELB, &dst.Status.Network.APIServerELB)

	dst.Spec.S3Bucket = restored.Spec.S3Bucket
	if restored.Status.Bastion != nil {
		dst.Status.Bastion.InstanceMetadataOptions = restored.Status.Bastion.InstanceMetadataOptions
		dst.Status.Bastion.PlacementGroupName = restored.Status.Bastion.PlacementGroupName
	}
	dst.Spec.Partition = restored.Spec.Partition

	for role, sg := range restored.Status.Network.SecurityGroups {
		dst.Status.Network.SecurityGroups[role] = sg
	}
	dst.Status.Network.NatGatewaysIPs = restored.Status.Network.NatGatewaysIPs

<<<<<<< HEAD
	dst.Spec.NetworkSpec.AdditionalControlPlaneIngressRules = restored.Spec.NetworkSpec.AdditionalControlPlaneIngressRules
=======
	if restored.Spec.NetworkSpec.VPC.IPAMPool != nil {
		if dst.Spec.NetworkSpec.VPC.IPAMPool == nil {
			dst.Spec.NetworkSpec.VPC.IPAMPool = &infrav2.IPAMPool{}
		}

		restoreIPAMPool(restored.Spec.NetworkSpec.VPC.IPAMPool, dst.Spec.NetworkSpec.VPC.IPAMPool)
	}

	if restored.Spec.NetworkSpec.VPC.IsIPv6Enabled() && restored.Spec.NetworkSpec.VPC.IPv6.IPAMPool != nil {
		if dst.Spec.NetworkSpec.VPC.IPv6.IPAMPool == nil {
			dst.Spec.NetworkSpec.VPC.IPv6.IPAMPool = &infrav2.IPAMPool{}
		}

		restoreIPAMPool(restored.Spec.NetworkSpec.VPC.IPv6.IPAMPool, dst.Spec.NetworkSpec.VPC.IPv6.IPAMPool)
	}

	dst.Spec.NetworkSpec.AdditionalControlPlaneIngressRules = restored.Spec.NetworkSpec.AdditionalControlPlaneIngressRules

	if restored.Spec.NetworkSpec.VPC.IPAMPool != nil {
		if dst.Spec.NetworkSpec.VPC.IPAMPool == nil {
			dst.Spec.NetworkSpec.VPC.IPAMPool = &infrav2.IPAMPool{}
		}

		restoreIPAMPool(restored.Spec.NetworkSpec.VPC.IPAMPool, dst.Spec.NetworkSpec.VPC.IPAMPool)
	}

	if restored.Spec.NetworkSpec.VPC.IsIPv6Enabled() && restored.Spec.NetworkSpec.VPC.IPv6.IPAMPool != nil {
		if dst.Spec.NetworkSpec.VPC.IPv6.IPAMPool == nil {
			dst.Spec.NetworkSpec.VPC.IPv6.IPAMPool = &infrav2.IPAMPool{}
		}

		restoreIPAMPool(restored.Spec.NetworkSpec.VPC.IPv6.IPAMPool, dst.Spec.NetworkSpec.VPC.IPv6.IPAMPool)
	}

	dst.Spec.NetworkSpec.AdditionalControlPlaneIngressRules = restored.Spec.NetworkSpec.AdditionalControlPlaneIngressRules

	// Restore SubnetSpec.ResourceID field, if any.
	for _, subnet := range restored.Spec.NetworkSpec.Subnets {
		if len(subnet.ResourceID) == 0 {
			continue
		}
		for i, dstSubnet := range dst.Spec.NetworkSpec.Subnets {
			if dstSubnet.ID == subnet.ID {
				dstSubnet.ResourceID = subnet.ResourceID
				dstSubnet.DeepCopyInto(&dst.Spec.NetworkSpec.Subnets[i])
			}
		}
	}
>>>>>>> 2562a8bc

	return nil
}

// restoreControlPlaneLoadBalancerStatus manually restores the control plane loadbalancer status data.
// Assumes restored and dst are non-nil.
func restoreControlPlaneLoadBalancerStatus(restored, dst *infrav2.LoadBalancer) {
	dst.ARN = restored.ARN
	dst.LoadBalancerType = restored.LoadBalancerType
	dst.ELBAttributes = restored.ELBAttributes
	dst.ELBListeners = restored.ELBListeners
}

// restoreIPAMPool manually restores the ipam pool data.
// Assumes restored and dst are non-nil.
func restoreIPAMPool(restored, dst *infrav2.IPAMPool) {
	dst.ID = restored.ID
	dst.Name = restored.Name
	dst.NetmaskLength = restored.NetmaskLength
}

// restoreControlPlaneLoadBalancer manually restores the control plane loadbalancer data.
// Assumes restored and dst are non-nil.
func restoreControlPlaneLoadBalancer(restored, dst *infrav2.AWSLoadBalancerSpec) {
	dst.Name = restored.Name
	dst.HealthCheckProtocol = restored.HealthCheckProtocol
	dst.LoadBalancerType = restored.LoadBalancerType
	dst.DisableHostsRewrite = restored.DisableHostsRewrite
	dst.PreserveClientIP = restored.PreserveClientIP
	dst.IngressRules = restored.IngressRules
	dst.AdditionalListeners = restored.AdditionalListeners
}

// ConvertFrom converts the v1beta1 AWSCluster receiver to a v1beta1 AWSCluster.
func (r *AWSCluster) ConvertFrom(srcRaw conversion.Hub) error {
	src := srcRaw.(*infrav2.AWSCluster)

	if err := Convert_v1beta2_AWSCluster_To_v1beta1_AWSCluster(src, r, nil); err != nil {
		return err
	}

	// Preserve Hub data on down-conversion.
	if err := utilconversion.MarshalData(src, r); err != nil {
		return err
	}

	return nil
}

// ConvertTo converts the v1beta1 AWSClusterList receiver to a v1beta2 AWSClusterList.
func (src *AWSClusterList) ConvertTo(dstRaw conversion.Hub) error {
	dst := dstRaw.(*infrav2.AWSClusterList)

	return Convert_v1beta1_AWSClusterList_To_v1beta2_AWSClusterList(src, dst, nil)
}

// ConvertFrom converts the v1beta2 AWSClusterList receiver to a v1beta1 AWSClusterList.
func (r *AWSClusterList) ConvertFrom(srcRaw conversion.Hub) error {
	src := srcRaw.(*infrav2.AWSClusterList)

	return Convert_v1beta2_AWSClusterList_To_v1beta1_AWSClusterList(src, r, nil)
}

func Convert_v1beta2_SubnetSpec_To_v1beta1_SubnetSpec(in *infrav2.SubnetSpec, out *SubnetSpec, s apiconversion.Scope) error {
	return autoConvert_v1beta2_SubnetSpec_To_v1beta1_SubnetSpec(in, out, s)
}<|MERGE_RESOLUTION|>--- conflicted
+++ resolved
@@ -56,9 +56,6 @@
 	}
 	dst.Status.Network.NatGatewaysIPs = restored.Status.Network.NatGatewaysIPs
 
-<<<<<<< HEAD
-	dst.Spec.NetworkSpec.AdditionalControlPlaneIngressRules = restored.Spec.NetworkSpec.AdditionalControlPlaneIngressRules
-=======
 	if restored.Spec.NetworkSpec.VPC.IPAMPool != nil {
 		if dst.Spec.NetworkSpec.VPC.IPAMPool == nil {
 			dst.Spec.NetworkSpec.VPC.IPAMPool = &infrav2.IPAMPool{}
@@ -107,7 +104,6 @@
 			}
 		}
 	}
->>>>>>> 2562a8bc
 
 	return nil
 }
