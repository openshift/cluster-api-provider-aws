module sigs.k8s.io/cluster-api-provider-aws/v2

go 1.23.1

require (
	github.com/alessio/shellescape v1.4.2
	github.com/apparentlymart/go-cidr v1.1.0
	github.com/aws/amazon-vpc-cni-k8s v1.15.5
	github.com/aws/aws-lambda-go v1.41.0
	github.com/aws/aws-sdk-go-v2 v1.38.0
	github.com/aws/aws-sdk-go-v2/config v1.31.0
	github.com/aws/aws-sdk-go-v2/credentials v1.18.4
	github.com/aws/aws-sdk-go-v2/feature/s3/manager v1.18.4
	github.com/aws/aws-sdk-go-v2/service/autoscaling v1.52.4
	github.com/aws/aws-sdk-go-v2/service/cloudtrail v1.52.0
	github.com/aws/aws-sdk-go-v2/service/configservice v1.56.0
	github.com/aws/aws-sdk-go-v2/service/ec2 v1.233.0
	github.com/aws/aws-sdk-go-v2/service/ecrpublic v1.36.0
	github.com/aws/aws-sdk-go-v2/service/efs v1.39.0
	github.com/aws/aws-sdk-go-v2/service/eks v1.64.0
	github.com/aws/aws-sdk-go-v2/service/elasticloadbalancing v1.29.6
	github.com/aws/aws-sdk-go-v2/service/elasticloadbalancingv2 v1.45.2
	github.com/aws/aws-sdk-go-v2/service/iam v1.32.0
	github.com/aws/aws-sdk-go-v2/service/resourcegroupstaggingapi v1.26.6
	github.com/aws/aws-sdk-go-v2/service/s3 v1.87.0
	github.com/aws/aws-sdk-go-v2/service/secretsmanager v1.28.6
	github.com/aws/aws-sdk-go-v2/service/ssm v1.59.1
	github.com/aws/aws-sdk-go-v2/service/sts v1.37.0
	github.com/aws/smithy-go v1.22.5
	github.com/awslabs/goformation/v4 v4.19.5
	github.com/blang/semver v3.5.1+incompatible
	github.com/coreos/ignition v0.35.0
	github.com/coreos/ignition/v2 v2.16.2
	github.com/go-logr/logr v1.4.2
	github.com/gofrs/flock v0.8.1
	github.com/golang/mock v1.6.0
	github.com/google/go-cmp v0.7.0
	github.com/google/goexpect v0.0.0-20210430020637-ab937bf7fd6f
	github.com/google/gofuzz v1.2.0
	github.com/onsi/ginkgo/v2 v2.23.3
	github.com/onsi/gomega v1.36.3
	github.com/openshift-online/ocm-common v0.0.29
	github.com/openshift-online/ocm-sdk-go v0.1.465
	github.com/openshift/rosa v1.2.55
	github.com/pkg/errors v0.9.1
	github.com/prometheus/client_golang v1.19.1
	github.com/sergi/go-diff v1.3.1
	github.com/sirupsen/logrus v1.9.3
	github.com/spf13/cobra v1.9.1
	github.com/spf13/pflag v1.0.6
	github.com/zgalor/weberr v0.8.2
	golang.org/x/crypto v0.36.0
	golang.org/x/net v0.38.0
	golang.org/x/text v0.23.0
	gopkg.in/yaml.v2 v2.4.0
	k8s.io/api v0.32.3
	k8s.io/apiextensions-apiserver v0.32.3
	k8s.io/apimachinery v0.32.3
	k8s.io/apiserver v0.32.3
	k8s.io/cli-runtime v0.32.3
	k8s.io/client-go v0.32.3
	k8s.io/component-base v0.32.3
	k8s.io/klog/v2 v2.130.1
	k8s.io/kubectl v0.32.3
	k8s.io/utils v0.0.0-20241104100929-3ea5e8cea738
	sigs.k8s.io/aws-iam-authenticator v0.6.13
	sigs.k8s.io/cluster-api v1.10.2
	sigs.k8s.io/cluster-api/test v1.10.2
	sigs.k8s.io/controller-runtime v0.20.4
	sigs.k8s.io/yaml v1.4.0
)

require github.com/aws/aws-sdk-go v1.55.7 // indirect

require (
	al.essio.dev/pkg/shellescape v1.5.1 // indirect
	cel.dev/expr v0.18.0 // indirect
	dario.cat/mergo v1.0.1 // indirect
	github.com/99designs/go-keychain v0.0.0-20191008050251-8e49817e8af4 // indirect
	github.com/99designs/keyring v1.2.2 // indirect
	github.com/Azure/go-ansiterm v0.0.0-20230124172434-306776ec8161 // indirect
	github.com/BurntSushi/toml v1.4.0 // indirect
	github.com/MakeNowJust/heredoc v1.0.0 // indirect
	github.com/Masterminds/goutils v1.1.1 // indirect
	github.com/Masterminds/semver/v3 v3.3.0 // indirect
	github.com/Masterminds/sprig/v3 v3.3.0 // indirect
	github.com/Microsoft/go-winio v0.5.0 // indirect
	github.com/NYTimes/gziphandler v1.1.1 // indirect
	github.com/ProtonMail/go-crypto v0.0.0-20230217124315-7d5c6f04bbb8 // indirect
	github.com/adrg/xdg v0.5.3 // indirect
	github.com/antlr4-go/antlr/v4 v4.13.0 // indirect
	github.com/asaskevich/govalidator v0.0.0-20200428143746-21a406dcc535 // indirect
	github.com/aws/aws-sdk-go-v2/aws/protocol/eventstream v1.7.0 // indirect
	github.com/aws/aws-sdk-go-v2/feature/ec2/imds v1.18.3 // indirect
	github.com/aws/aws-sdk-go-v2/internal/configsources v1.4.3 // indirect
	github.com/aws/aws-sdk-go-v2/internal/endpoints/v2 v2.7.3 // indirect
	github.com/aws/aws-sdk-go-v2/internal/ini v1.8.3 // indirect
	github.com/aws/aws-sdk-go-v2/internal/v4a v1.4.3 // indirect
	github.com/aws/aws-sdk-go-v2/service/cloudformation v1.50.0
	github.com/aws/aws-sdk-go-v2/service/eventbridge v1.39.3
	github.com/aws/aws-sdk-go-v2/service/internal/accept-encoding v1.13.0 // indirect
	github.com/aws/aws-sdk-go-v2/service/internal/checksum v1.8.3 // indirect
	github.com/aws/aws-sdk-go-v2/service/internal/presigned-url v1.13.3 // indirect
	github.com/aws/aws-sdk-go-v2/service/internal/s3shared v1.19.3 // indirect
	github.com/aws/aws-sdk-go-v2/service/organizations v1.27.3 // indirect
	github.com/aws/aws-sdk-go-v2/service/servicequotas v1.21.4
	github.com/aws/aws-sdk-go-v2/service/sqs v1.38.8
	github.com/aws/aws-sdk-go-v2/service/sso v1.28.0 // indirect
	github.com/aws/aws-sdk-go-v2/service/ssooidc v1.33.0 // indirect
	github.com/aymerick/douceur v0.2.0 // indirect
	github.com/beorn7/perks v1.0.1 // indirect
	github.com/blang/semver/v4 v4.0.0 // indirect
	github.com/briandowns/spinner v1.11.1 // indirect
	github.com/cenkalti/backoff/v4 v4.3.0 // indirect
	github.com/cespare/xxhash/v2 v2.3.0 // indirect
	github.com/cloudflare/circl v1.6.1 // indirect
	github.com/coreos/go-semver v0.3.1 // indirect
	github.com/coreos/go-systemd v0.0.0-20191104093116-d3cd4ed1dbcf // indirect
	github.com/coreos/go-systemd/v22 v22.5.0 // indirect
	github.com/coreos/vcontext v0.0.0-20230201181013-d72178a18687 // indirect
	github.com/cpuguy83/go-md2man/v2 v2.0.6 // indirect
	github.com/danieljoos/wincred v1.2.0 // indirect
	github.com/davecgh/go-spew v1.1.2-0.20180830191138-d8f796af33cc // indirect
	github.com/distribution/reference v0.6.0 // indirect
	github.com/docker/docker v28.0.2+incompatible // indirect
	github.com/docker/go-connections v0.5.0 // indirect
	github.com/docker/go-units v0.5.0 // indirect
	github.com/drone/envsubst/v2 v2.0.0-20210730161058-179042472c46 // indirect
	github.com/dvsekhvalnov/jose2go v1.6.0 // indirect
	github.com/emicklei/go-restful/v3 v3.12.2 // indirect
	github.com/evanphx/json-patch/v5 v5.9.11 // indirect
	github.com/fatih/color v1.18.0 // indirect
	github.com/felixge/httpsnoop v1.0.4 // indirect
	github.com/fsnotify/fsnotify v1.8.0 // indirect
	github.com/fxamacker/cbor/v2 v2.7.0 // indirect
	github.com/go-logr/stdr v1.2.2 // indirect
	github.com/go-logr/zapr v1.3.0 // indirect
	github.com/go-openapi/jsonpointer v0.21.0 // indirect
	github.com/go-openapi/jsonreference v0.20.2 // indirect
	github.com/go-openapi/swag v0.23.0 // indirect
	github.com/go-task/slim-sprig/v3 v3.0.0 // indirect
	github.com/go-viper/mapstructure/v2 v2.3.0 // indirect
	github.com/gobuffalo/flect v1.0.3 // indirect
	github.com/godbus/dbus v0.0.0-20190726142602-4481cbc300e2 // indirect
	github.com/godbus/dbus/v5 v5.1.0 // indirect
	github.com/gogo/protobuf v1.3.2 // indirect
	github.com/golang-jwt/jwt/v4 v4.5.2 // indirect
	github.com/golang/glog v1.2.5 // indirect
<<<<<<< HEAD
	github.com/golang/groupcache v0.0.0-20210331224755-41bb18bfe9da // indirect
=======
>>>>>>> 645f38e4
	github.com/golang/protobuf v1.5.4 // indirect
	github.com/google/btree v1.1.3 // indirect
	github.com/google/cel-go v0.22.0 // indirect
	github.com/google/gnostic-models v0.6.9-0.20230804172637-c7be7c783f49 // indirect
	github.com/google/go-github/v53 v53.2.0 // indirect
	github.com/google/go-querystring v1.1.0 // indirect
	github.com/google/goterm v0.0.0-20190703233501-fc88cf888a3f // indirect
	github.com/google/pprof v0.0.0-20241210010833-40e02aabc2ad // indirect
	github.com/google/safetext v0.0.0-20220905092116-b49f7bc46da2 // indirect
	github.com/google/uuid v1.6.0 // indirect
	github.com/gorilla/css v1.0.1 // indirect
	github.com/gorilla/websocket v1.5.3 // indirect
	github.com/grpc-ecosystem/grpc-gateway/v2 v2.20.0 // indirect
	github.com/gsterjov/go-libsecret v0.0.0-20161001094733-a6f4afe4910c // indirect
	github.com/hashicorp/go-version v1.6.0 // indirect
	github.com/huandu/xstrings v1.5.0 // indirect
	github.com/imdario/mergo v0.3.13 // indirect
	github.com/inconshreveable/mousetrap v1.1.0 // indirect
	github.com/jmespath/go-jmespath v0.4.0 // indirect
	github.com/josharian/intern v1.0.0 // indirect
	github.com/json-iterator/go v1.1.12 // indirect
	github.com/liggitt/tabwriter v0.0.0-20181228230101-89fcab3d43de // indirect
	github.com/mailru/easyjson v0.7.7 // indirect
	github.com/mattn/go-colorable v0.1.13 // indirect
	github.com/mattn/go-isatty v0.0.20 // indirect
	github.com/mattn/go-runewidth v0.0.14 // indirect
	github.com/microcosm-cc/bluemonday v1.0.26 // indirect
	github.com/mitchellh/copystructure v1.2.0 // indirect
	github.com/mitchellh/go-wordwrap v1.0.1 // indirect
	github.com/mitchellh/reflectwalk v1.0.2 // indirect
	github.com/moby/docker-image-spec v1.3.1 // indirect
	github.com/moby/spdystream v0.5.0 // indirect
	github.com/moby/term v0.5.0 // indirect
	github.com/modern-go/concurrent v0.0.0-20180306012644-bacd9c7ef1dd // indirect
	github.com/modern-go/reflect2 v1.0.2 // indirect
	github.com/mtibben/percent v0.2.1 // indirect
	github.com/munnerz/goautoneg v0.0.0-20191010083416-a7dc8b61c822 // indirect
	github.com/mxk/go-flowrate v0.0.0-20140419014527-cca7078d478f // indirect
	github.com/olekukonko/tablewriter v0.0.5 // indirect
	github.com/onsi/ginkgo v1.16.5 // indirect
	github.com/opencontainers/go-digest v1.0.0 // indirect
	github.com/opencontainers/image-spec v1.1.0-rc5 // indirect
	github.com/pelletier/go-toml v1.9.5 // indirect
	github.com/pelletier/go-toml/v2 v2.2.3 // indirect
	github.com/prometheus/client_model v0.6.1 // indirect
	github.com/prometheus/common v0.55.0 // indirect
	github.com/prometheus/procfs v0.15.1 // indirect
	github.com/rivo/uniseg v0.4.2 // indirect
	github.com/russross/blackfriday/v2 v2.1.0 // indirect
	github.com/sagikazarmark/locafero v0.7.0 // indirect
	github.com/sanathkr/go-yaml v0.0.0-20170819195128-ed9d249f429b // indirect
	github.com/sanathkr/yaml v0.0.0-20170819201035-0056894fa522 // indirect
	github.com/shopspring/decimal v1.4.0 // indirect
	github.com/skratchdot/open-golang v0.0.0-20200116055534-eef842397966 // indirect
	github.com/sourcegraph/conc v0.3.0 // indirect
	github.com/spf13/afero v1.12.0 // indirect
	github.com/spf13/cast v1.7.1 // indirect
	github.com/spf13/viper v1.20.0 // indirect
	github.com/stoewer/go-strcase v1.3.0 // indirect
	github.com/subosito/gotenv v1.6.0 // indirect
	github.com/valyala/fastjson v1.6.4 // indirect
	github.com/vincent-petithory/dataurl v1.0.0 // indirect
	github.com/x448/float16 v0.8.4 // indirect
	github.com/zalando/go-keyring v0.2.3 // indirect
	gitlab.com/c0b/go-ordered-json v0.0.0-20201030195603-febf46534d5a // indirect
	go.opentelemetry.io/contrib/instrumentation/net/http/otelhttp v0.54.0 // indirect
	go.opentelemetry.io/otel v1.29.0 // indirect
	go.opentelemetry.io/otel/exporters/otlp/otlptrace v1.28.0 // indirect
	go.opentelemetry.io/otel/exporters/otlp/otlptrace/otlptracegrpc v1.27.0 // indirect
	go.opentelemetry.io/otel/metric v1.29.0 // indirect
	go.opentelemetry.io/otel/sdk v1.29.0 // indirect
	go.opentelemetry.io/otel/trace v1.29.0 // indirect
	go.opentelemetry.io/proto/otlp v1.3.1 // indirect
	go.uber.org/mock v0.5.2 // indirect
	go.uber.org/multierr v1.11.0 // indirect
	go.uber.org/zap v1.27.0 // indirect
	golang.org/x/exp v0.0.0-20240719175910-8a7402abbf56 // indirect
	golang.org/x/oauth2 v0.28.0 // indirect
	golang.org/x/sync v0.12.0 // indirect
	golang.org/x/sys v0.31.0 // indirect
	golang.org/x/term v0.30.0 // indirect
	golang.org/x/time v0.8.0 // indirect
	golang.org/x/tools v0.30.0 // indirect
	gomodules.xyz/jsonpatch/v2 v2.5.0 // indirect
	google.golang.org/genproto/googleapis/api v0.0.0-20241209162323-e6fa225c2576 // indirect
	google.golang.org/genproto/googleapis/rpc v0.0.0-20241223144023-3abc09e42ca8 // indirect
	google.golang.org/grpc v1.67.3 // indirect
	google.golang.org/protobuf v1.36.5 // indirect
	gopkg.in/evanphx/json-patch.v4 v4.12.0 // indirect
	gopkg.in/inf.v0 v0.9.1 // indirect
	gopkg.in/yaml.v3 v3.0.1 // indirect
	k8s.io/cluster-bootstrap v0.32.3 // indirect
	k8s.io/kube-openapi v0.0.0-20241105132330-32ad38e42d3f // indirect
	sigs.k8s.io/apiserver-network-proxy/konnectivity-client v0.31.0 // indirect
	sigs.k8s.io/json v0.0.0-20241010143419-9aa6b5e7a4b3 // indirect
	sigs.k8s.io/kind v0.27.0 // indirect
	sigs.k8s.io/structured-merge-diff/v4 v4.4.2 // indirect
)<|MERGE_RESOLUTION|>--- conflicted
+++ resolved
@@ -146,10 +146,6 @@
 	github.com/gogo/protobuf v1.3.2 // indirect
 	github.com/golang-jwt/jwt/v4 v4.5.2 // indirect
 	github.com/golang/glog v1.2.5 // indirect
-<<<<<<< HEAD
-	github.com/golang/groupcache v0.0.0-20210331224755-41bb18bfe9da // indirect
-=======
->>>>>>> 645f38e4
 	github.com/golang/protobuf v1.5.4 // indirect
 	github.com/google/btree v1.1.3 // indirect
 	github.com/google/cel-go v0.22.0 // indirect
