--- conflicted
+++ resolved
@@ -21,15 +21,9 @@
 	"fmt"
 	"testing"
 
-<<<<<<< HEAD
-	"github.com/aws/aws-sdk-go/aws"
-	"github.com/aws/aws-sdk-go/aws/awserr"
-	"github.com/aws/aws-sdk-go/service/ec2"
-=======
 	"github.com/aws/aws-sdk-go-v2/aws"
 	"github.com/aws/aws-sdk-go-v2/service/ec2"
 	"github.com/aws/aws-sdk-go-v2/service/ec2/types"
->>>>>>> 645f38e4
 	"github.com/golang/mock/gomock"
 	. "github.com/onsi/gomega"
 	"github.com/pkg/errors"
@@ -386,17 +380,9 @@
 						CreationDate: aws.String("2014-02-08T17:02:31.000Z"),
 					},
 				}}, nil)
-<<<<<<< HEAD
-				m.RunInstancesWithContext(context.TODO(), gomock.Any()).
-					Return(nil, awserr.New("DryRunOperation", "", nil))
-				m.RunInstancesWithContext(context.TODO(), gomock.Any()).
-					Return(&ec2.Reservation{
-						Instances: []*ec2.Instance{
-=======
 				m.RunInstances(context.TODO(), gomock.Any()).
 					Return(&ec2.RunInstancesOutput{
 						Instances: []types.Instance{
->>>>>>> 645f38e4
 							{
 								State: &types.InstanceState{
 									Name: types.InstanceStateNameRunning,
@@ -626,17 +612,9 @@
 						CreationDate: aws.String("2014-02-08T17:02:31.000Z"),
 					},
 				}}, nil)
-<<<<<<< HEAD
-				m.RunInstancesWithContext(context.TODO(), gomock.Any()).
-					Return(nil, awserr.New("DryRunOperation", "", nil))
-				m.RunInstancesWithContext(context.TODO(), gomock.Any()).
-					Return(&ec2.Reservation{
-						Instances: []*ec2.Instance{
-=======
 				m.RunInstances(context.TODO(), gomock.Any()).
 					Return(&ec2.RunInstancesOutput{
 						Instances: []types.Instance{
->>>>>>> 645f38e4
 							{
 								State: &types.InstanceState{
 									Name: types.InstanceStateNameRunning,
