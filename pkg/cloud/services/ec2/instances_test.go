--- conflicted
+++ resolved
@@ -382,9 +382,6 @@
 							},
 						},
 					}, nil)
-				m.
-					RunInstancesWithContext(context.TODO(), gomock.Any()).
-					Return(nil, awserr.New("DryRunOperation", "", nil))
 				m. // TODO: Restore these parameters, but with the tags as well
 					RunInstances(context.TODO(), gomock.Any()).
 					Return(&ec2.RunInstancesOutput{
@@ -516,18 +513,9 @@
 						},
 					}, nil)
 				m.
-<<<<<<< HEAD
-					RunInstancesWithContext(context.TODO(), gomock.Any()).
-					Return(nil, awserr.New("DryRunOperation", "", nil))
-				m.
-					RunInstancesWithContext(context.TODO(), gomock.Any()).
-					Return(&ec2.Reservation{
-						Instances: []*ec2.Instance{
-=======
 					RunInstances(context.TODO(), gomock.Any()).
 					Return(&ec2.RunInstancesOutput{
 						Instances: []types.Instance{
->>>>>>> 645f38e4
 							{
 								State: &types.InstanceState{
 									Name: types.InstanceStateNamePending,
@@ -695,14 +683,7 @@
 					},
 				}, nil)
 				m.
-<<<<<<< HEAD
-					RunInstancesWithContext(context.TODO(), gomock.Any()).
-					Return(nil, awserr.New("DryRunOperation", "", nil))
-				m.
-					RunInstancesWithContext(context.TODO(), &ec2.RunInstancesInput{
-=======
 					RunInstances(context.TODO(), &ec2.RunInstancesInput{
->>>>>>> 645f38e4
 						ImageId:      aws.String("abc"),
 						InstanceType: types.InstanceTypeM52xlarge,
 						KeyName:      aws.String("default"),
@@ -955,14 +936,7 @@
 					},
 				}, nil)
 				m.
-<<<<<<< HEAD
-					RunInstancesWithContext(context.TODO(), gomock.Any()).
-					Return(nil, awserr.New("DryRunOperation", "", nil))
-				m.
-					RunInstancesWithContext(context.TODO(), &ec2.RunInstancesInput{
-=======
 					RunInstances(context.TODO(), &ec2.RunInstancesInput{
->>>>>>> 645f38e4
 						ImageId:      aws.String("abc"),
 						InstanceType: types.InstanceTypeM52xlarge,
 						KeyName:      aws.String("default"),
@@ -1208,9 +1182,6 @@
 							},
 						},
 					}, nil)
-				m.
-					RunInstancesWithContext(context.TODO(), gomock.Any()).
-					Return(nil, awserr.New("DryRunOperation", "", nil))
 				m. // TODO: Restore these parameters, but with the tags as well
 					RunInstances(context.TODO(), gomock.Any()).
 					Return(&ec2.RunInstancesOutput{
@@ -1364,9 +1335,6 @@
 							},
 						},
 					}, nil)
-				m.
-					RunInstancesWithContext(context.TODO(), gomock.Any()).
-					Return(nil, awserr.New("DryRunOperation", "", nil))
 				m. // TODO: Restore these parameters, but with the tags as well
 					RunInstances(context.TODO(), gomock.Any()).
 					Return(&ec2.RunInstancesOutput{
@@ -1521,9 +1489,6 @@
 							},
 						},
 					}, nil)
-				m.
-					RunInstancesWithContext(context.TODO(), gomock.Any()).
-					Return(nil, awserr.New("DryRunOperation", "", nil))
 				m. // TODO: Restore these parameters, but with the tags as well
 					RunInstances(context.TODO(), gomock.Any()).
 					Return(&ec2.RunInstancesOutput{
@@ -1652,18 +1617,9 @@
 						}},
 					}, nil)
 				m.
-<<<<<<< HEAD
-					RunInstancesWithContext(context.TODO(), gomock.Any()).
-					Return(nil, awserr.New("DryRunOperation", "", nil))
-				m.
-					RunInstancesWithContext(context.TODO(), gomock.Any()).
-					Return(&ec2.Reservation{
-						Instances: []*ec2.Instance{
-=======
 					RunInstances(context.TODO(), gomock.Any()).
 					Return(&ec2.RunInstancesOutput{
 						Instances: []types.Instance{
->>>>>>> 645f38e4
 							{
 								State: &types.InstanceState{
 									Name: types.InstanceStateNamePending,
@@ -1787,18 +1743,9 @@
 						},
 					}, nil)
 				m.
-<<<<<<< HEAD
-					RunInstancesWithContext(context.TODO(), gomock.Any()).
-					Return(nil, awserr.New("DryRunOperation", "", nil))
-				m.
-					RunInstancesWithContext(context.TODO(), gomock.Any()).
-					Return(&ec2.Reservation{
-						Instances: []*ec2.Instance{
-=======
 					RunInstances(context.TODO(), gomock.Any()).
 					Return(&ec2.RunInstancesOutput{
 						Instances: []types.Instance{
->>>>>>> 645f38e4
 							{
 								State: &types.InstanceState{
 									Name: types.InstanceStateNamePending,
@@ -1984,18 +1931,9 @@
 			},
 			expect: func(m *mocks.MockEC2APIMockRecorder) {
 				m.
-<<<<<<< HEAD
-					RunInstancesWithContext(context.TODO(), gomock.Any()).
-					Return(nil, awserr.New("DryRunOperation", "", nil))
-				m.
-					RunInstancesWithContext(context.TODO(), gomock.Any()).
-					Return(&ec2.Reservation{
-						Instances: []*ec2.Instance{
-=======
 					RunInstances(context.TODO(), gomock.Any()).
 					Return(&ec2.RunInstancesOutput{
 						Instances: []types.Instance{
->>>>>>> 645f38e4
 							{
 								State: &types.InstanceState{
 									Name: types.InstanceStateNamePending,
@@ -2331,18 +2269,9 @@
 						},
 					}, nil)
 				m.
-<<<<<<< HEAD
-					RunInstancesWithContext(context.TODO(), gomock.Any()).
-					Return(nil, awserr.New("DryRunOperation", "", nil))
-				m.
-					RunInstancesWithContext(context.TODO(), gomock.Any()).
-					Return(&ec2.Reservation{
-						Instances: []*ec2.Instance{
-=======
 					RunInstances(context.TODO(), gomock.Any()).
 					Return(&ec2.RunInstancesOutput{
 						Instances: []types.Instance{
->>>>>>> 645f38e4
 							{
 								State: &types.InstanceState{
 									Name: types.InstanceStateNamePending,
@@ -2469,16 +2398,8 @@
 						},
 					}, nil)
 				m.
-<<<<<<< HEAD
-					RunInstancesWithContext(context.TODO(), gomock.Any()).
-					Return(nil, awserr.New("DryRunOperation", "", nil))
-				m.
-					RunInstancesWithContext(context.TODO(), gomock.Any()).
-					Do(func(_ context.Context, in *ec2.RunInstancesInput, _ ...request.Option) {
-=======
 					RunInstances(context.TODO(), gomock.Any()).
 					Do(func(_ context.Context, in *ec2.RunInstancesInput, _ ...ec2.Options) {
->>>>>>> 645f38e4
 						if len(in.NetworkInterfaces) == 0 {
 							t.Fatalf("expected a NetworkInterface to be defined")
 						}
@@ -2608,16 +2529,8 @@
 						},
 					}, nil)
 				m.
-<<<<<<< HEAD
-					RunInstancesWithContext(context.TODO(), gomock.Any()).
-					Return(nil, awserr.New("DryRunOperation", "", nil))
-				m.
-					RunInstancesWithContext(context.TODO(), gomock.Any()).
-					Do(func(_ context.Context, in *ec2.RunInstancesInput, _ ...request.Option) {
-=======
 					RunInstances(context.TODO(), gomock.Any()).
 					Do(func(_ context.Context, in *ec2.RunInstancesInput, _ ...ec2.Options) {
->>>>>>> 645f38e4
 						if len(in.NetworkInterfaces) == 0 {
 							t.Fatalf("expected a NetworkInterface to be defined")
 						}
@@ -2862,18 +2775,9 @@
 						}},
 					}, nil)
 				m.
-<<<<<<< HEAD
-					RunInstancesWithContext(context.TODO(), gomock.Any()).
-					Return(nil, awserr.New("DryRunOperation", "", nil))
-				m.
-					RunInstancesWithContext(context.TODO(), gomock.Any()).
-					Return(&ec2.Reservation{
-						Instances: []*ec2.Instance{
-=======
 					RunInstances(context.TODO(), gomock.Any()).
 					Return(&ec2.RunInstancesOutput{
 						Instances: []types.Instance{
->>>>>>> 645f38e4
 							{
 								State: &types.InstanceState{
 									Name: types.InstanceStateNamePending,
@@ -3008,16 +2912,8 @@
 						}},
 					}, nil)
 				m.
-<<<<<<< HEAD
-					RunInstancesWithContext(context.TODO(), gomock.Any()).
-					Return(nil, awserr.New("DryRunOperation", "", nil))
-				m.
-					RunInstancesWithContext(context.TODO(), gomock.Any()).
-					Do(func(_ context.Context, in *ec2.RunInstancesInput, _ ...request.Option) {
-=======
 					RunInstances(context.TODO(), gomock.Any()).
 					Do(func(_ context.Context, in *ec2.RunInstancesInput, _ ...ec2.Options) {
->>>>>>> 645f38e4
 						if len(in.NetworkInterfaces) == 0 {
 							t.Fatalf("expected a NetworkInterface to be defined")
 						}
@@ -3148,18 +3044,9 @@
 						},
 					}, nil)
 				m.
-<<<<<<< HEAD
-					RunInstancesWithContext(context.TODO(), gomock.Any()).
-					Return(nil, awserr.New("DryRunOperation", "", nil))
-				m.
-					RunInstancesWithContext(context.TODO(), gomock.Any()).
-					Return(&ec2.Reservation{
-						Instances: []*ec2.Instance{
-=======
 					RunInstances(context.TODO(), gomock.Any()).
 					Return(&ec2.RunInstancesOutput{
 						Instances: []types.Instance{
->>>>>>> 645f38e4
 							{
 								State: &types.InstanceState{
 									Name: types.InstanceStateNamePending,
@@ -3275,16 +3162,8 @@
 						},
 					}, nil)
 				m.
-<<<<<<< HEAD
-					RunInstancesWithContext(context.TODO(), gomock.Any()).
-					Return(nil, awserr.New("DryRunOperation", "", nil))
-				m.
-					RunInstancesWithContext(context.TODO(), gomock.Any()).
-					Do(func(_ context.Context, in *ec2.RunInstancesInput, _ ...request.Option) {
-=======
 					RunInstances(context.TODO(), gomock.Any()).
 					Do(func(_ context.Context, in *ec2.RunInstancesInput, _ ...ec2.Options) {
->>>>>>> 645f38e4
 						if len(in.NetworkInterfaces) == 0 {
 							t.Fatalf("expected a NetworkInterface to be defined")
 						}
@@ -3499,9 +3378,6 @@
 							},
 						},
 					}, nil)
-				m.
-					RunInstancesWithContext(context.TODO(), gomock.Any()).
-					Return(nil, awserr.New("DryRunOperation", "", nil))
 				m. // TODO: Restore these parameters, but with the tags as well
 					RunInstances(context.TODO(), gomock.Any()).
 					Return(&ec2.RunInstancesOutput{
@@ -3610,9 +3486,6 @@
 				},
 			},
 			expect: func(m *mocks.MockEC2APIMockRecorder) {
-				m.
-					RunInstancesWithContext(context.TODO(), gomock.Any()).
-					Return(nil, awserr.New("DryRunOperation", "", nil))
 				m. // TODO: Restore these parameters, but with the tags as well
 					RunInstances(context.TODO(), gomock.Eq(&ec2.RunInstancesInput{
 						ImageId:      aws.String("abc"),
@@ -3827,9 +3700,6 @@
 				},
 			},
 			expect: func(m *mocks.MockEC2APIMockRecorder) {
-				m.
-					RunInstancesWithContext(context.TODO(), gomock.Any()).
-					Return(nil, awserr.New("DryRunOperation", "", nil))
 				m. // TODO: Restore these parameters, but with the tags as well
 					RunInstances(context.TODO(), gomock.Eq(&ec2.RunInstancesInput{
 						ImageId:      aws.String("abc"),
@@ -4064,9 +3934,6 @@
 							},
 						},
 					}, nil)
-				m.
-					RunInstancesWithContext(context.TODO(), gomock.Any()).
-					Return(nil, awserr.New("DryRunOperation", "", nil))
 				m. // TODO: Restore these parameters, but with the tags as well
 					RunInstances(context.TODO(), gomock.Eq(&ec2.RunInstancesInput{
 						ImageId:      aws.String("abc"),
@@ -4263,9 +4130,6 @@
 				},
 			},
 			expect: func(m *mocks.MockEC2APIMockRecorder) {
-				m.
-					RunInstancesWithContext(context.TODO(), gomock.Any()).
-					Return(nil, awserr.New("DryRunOperation", "", nil))
 				m. // TODO: Restore these parameters, but with the tags as well
 					RunInstances(context.TODO(), gomock.Eq(&ec2.RunInstancesInput{
 						ImageId:      aws.String("abc"),
@@ -4588,9 +4452,6 @@
 							},
 						},
 					}, nil)
-				m.
-					RunInstancesWithContext(context.TODO(), gomock.Any()).
-					Return(nil, awserr.New("DryRunOperation", "", nil))
 				m. // TODO: Restore these parameters, but with the tags as well
 					RunInstances(context.TODO(), gomock.Any()).
 					DoAndReturn(func(ctx context.Context, input *ec2.RunInstancesInput, requestOptions ...ec2.Options) (*ec2.RunInstancesOutput, error) {
@@ -4724,9 +4585,6 @@
 							},
 						},
 					}, nil)
-				m.
-					RunInstancesWithContext(context.TODO(), gomock.Any()).
-					Return(nil, awserr.New("DryRunOperation", "", nil))
 				m. // TODO: Restore these parameters, but with the tags as well
 					RunInstances(context.TODO(), gomock.Any()).
 					DoAndReturn(func(ctx context.Context, input *ec2.RunInstancesInput, requestOptions ...ec2.Options) (*ec2.RunInstancesOutput, error) {
@@ -4861,9 +4719,6 @@
 							},
 						},
 					}, nil)
-				m.
-					RunInstancesWithContext(context.TODO(), gomock.Any()).
-					Return(nil, awserr.New("DryRunOperation", "", nil))
 				m. // TODO: Restore these parameters, but with the tags as well
 					RunInstances(context.TODO(), gomock.Any()).
 					DoAndReturn(func(ctx context.Context, input *ec2.RunInstancesInput, requestOptions ...ec2.Options) (*ec2.RunInstancesOutput, error) {
@@ -4998,9 +4853,6 @@
 							},
 						},
 					}, nil)
-				m.
-					RunInstancesWithContext(context.TODO(), gomock.Any()).
-					Return(nil, awserr.New("DryRunOperation", "", nil))
 				m. // TODO: Restore these parameters, but with the tags as well
 					RunInstances(context.TODO(), gomock.Any()).
 					DoAndReturn(func(ctx context.Context, input *ec2.RunInstancesInput, requestOptions ...ec2.Options) (*ec2.RunInstancesOutput, error) {
@@ -5132,9 +4984,6 @@
 							},
 						},
 					}, nil)
-				m.
-					RunInstancesWithContext(context.TODO(), gomock.Any()).
-					Return(nil, awserr.New("DryRunOperation", "", nil))
 				m. // TODO: Restore these parameters, but with the tags as well
 					RunInstances(context.TODO(), gomock.Any()).
 					DoAndReturn(func(ctx context.Context, input *ec2.RunInstancesInput, requestOptions ...ec2.Options) (*ec2.RunInstancesOutput, error) {
@@ -5266,9 +5115,6 @@
 							},
 						},
 					}, nil)
-				m.
-					RunInstancesWithContext(context.TODO(), gomock.Any()).
-					Return(nil, awserr.New("DryRunOperation", "", nil))
 				m. // TODO: Restore these parameters, but with the tags as well
 					RunInstances(context.TODO(), gomock.Any()).
 					DoAndReturn(func(ctx context.Context, input *ec2.RunInstancesInput, requestOptions ...ec2.Options) (*ec2.RunInstancesOutput, error) {
@@ -5373,9 +5219,6 @@
 				},
 			},
 			expect: func(m *mocks.MockEC2APIMockRecorder) {
-				m.
-					RunInstancesWithContext(context.TODO(), gomock.Any()).
-					Return(nil, awserr.New("DryRunOperation", "", nil))
 				m. // TODO: Restore these parameters, but with the tags as well
 					RunInstances(context.TODO(), gomock.Any()).
 					Return(&ec2.RunInstancesOutput{
@@ -5562,9 +5405,6 @@
 							},
 						},
 					}, nil)
-				m.
-					RunInstancesWithContext(context.TODO(), gomock.Any()).
-					Return(nil, awserr.New("DryRunOperation", "", nil))
 				m. // TODO: Restore these parameters, but with the tags as well
 					RunInstances(context.TODO(), gomock.Any()).
 					Return(&ec2.RunInstancesOutput{
@@ -5891,9 +5731,6 @@
 							},
 						},
 					}, nil)
-				m.
-					RunInstancesWithContext(context.TODO(), gomock.Any()).
-					Return(nil, awserr.New("DryRunOperation", "", nil))
 				m. // TODO: Restore these parameters, but with the tags as well
 					RunInstances(context.TODO(), gomock.Any()).
 					Return(&ec2.RunInstancesOutput{
@@ -6066,19 +5903,11 @@
 			instance: &infrav1.Instance{
 				MarketType: infrav1.MarketTypeSpot,
 			},
-<<<<<<< HEAD
-			expectedRequest: &ec2.InstanceMarketOptionsRequest{
-				MarketType: aws.String(ec2.MarketTypeSpot),
-				SpotOptions: &ec2.SpotMarketOptions{
-					InstanceInterruptionBehavior: aws.String(ec2.InstanceInterruptionBehaviorTerminate),
-					SpotInstanceType:             aws.String(ec2.SpotInstanceTypeOneTime),
-=======
 			expectedRequest: &types.InstanceMarketOptionsRequest{
 				MarketType: types.MarketTypeSpot,
 				SpotOptions: &types.SpotMarketOptions{
 					InstanceInterruptionBehavior: types.InstanceInterruptionBehaviorTerminate,
 					SpotInstanceType:             types.SpotInstanceTypeOneTime,
->>>>>>> 645f38e4
 				},
 			},
 		},
