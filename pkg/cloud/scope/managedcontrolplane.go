--- conflicted
+++ resolved
@@ -404,8 +404,6 @@
 	}
 
 	return nil
-<<<<<<< HEAD
-=======
 }
 
 // ControlPlaneLoadBalancer returns the AWSLoadBalancerSpec.
@@ -419,5 +417,4 @@
 		s.ControlPlane.Spec.Partition = system.GetPartitionFromRegion(s.Region())
 	}
 	return s.ControlPlane.Spec.Partition
->>>>>>> 2475f2f6
 }