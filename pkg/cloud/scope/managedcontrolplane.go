--- conflicted
+++ resolved
@@ -396,8 +396,6 @@
 	}
 
 	return nil
-<<<<<<< HEAD
-=======
 }
 
 // ControlPlaneLoadBalancer returns the AWSLoadBalancerSpec.
@@ -411,5 +409,4 @@
 		s.ControlPlane.Spec.Partition = system.GetPartitionFromRegion(s.Region())
 	}
 	return s.ControlPlane.Spec.Partition
->>>>>>> 4c6b62ff
 }