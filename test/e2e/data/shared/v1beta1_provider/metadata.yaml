--- conflicted
+++ resolved
@@ -31,10 +31,7 @@
     contract: v1beta1
   - major: 1
     minor: 4
-<<<<<<< HEAD
-=======
     contract: v1beta1
   - major: 1
     minor: 5
->>>>>>> cb077a40
     contract: v1beta1