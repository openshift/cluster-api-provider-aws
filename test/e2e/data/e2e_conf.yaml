--- conflicted
+++ resolved
@@ -26,19 +26,11 @@
     loadBehavior: tryLoad
   - name: quay.io/jetstack/cert-manager-controller:v1.12.2
     loadBehavior: tryLoad
-<<<<<<< HEAD
-  - name: registry.k8s.io/cluster-api/cluster-api-controller:v1.5.2
-    loadBehavior: tryLoad
-  - name: registry.k8s.io/cluster-api/kubeadm-bootstrap-controller:v1.5.2
-    loadBehavior: tryLoad
-  - name: registry.k8s.io/cluster-api/kubeadm-control-plane-controller:v1.5.2
-=======
   - name: registry.k8s.io/cluster-api/cluster-api-controller:v1.5.3
     loadBehavior: tryLoad
   - name: registry.k8s.io/cluster-api/kubeadm-bootstrap-controller:v1.5.3
     loadBehavior: tryLoad
   - name: registry.k8s.io/cluster-api/kubeadm-control-plane-controller:v1.5.3
->>>>>>> 2562a8bc
     loadBehavior: tryLoad
 
 providers:
@@ -56,13 +48,8 @@
             new: "imagePullPolicy: IfNotPresent"
           - old: --metrics-bind-addr=127.0.0.1:8080
             new: --metrics-bind-addr=:8080
-<<<<<<< HEAD
-      - name: v1.5.2 # latest published release in the v1beta1 series; this is used for v1beta1 --> main clusterctl upgrades test only.
-        value: "https://github.com/kubernetes-sigs/cluster-api/releases/download/v1.5.2/core-components.yaml"
-=======
       - name: v1.5.3 # latest published release in the v1beta1 series; this is used for v1beta1 --> main clusterctl upgrades test only.
         value: "https://github.com/kubernetes-sigs/cluster-api/releases/download/v1.5.3/core-components.yaml"
->>>>>>> 2562a8bc
         type: "url"
         contract: v1beta1
         files:
@@ -88,13 +75,8 @@
             new: "imagePullPolicy: IfNotPresent"
           - old: --metrics-bind-addr=127.0.0.1:8080
             new: --metrics-bind-addr=:8080
-<<<<<<< HEAD
-      - name: v1.5.2 # latest published release in the v1beta1 series; this is used for v1beta1 --> main clusterctl upgrades test only.
-        value: "https://github.com/kubernetes-sigs/cluster-api/releases/download/v1.5.2/bootstrap-components.yaml"
-=======
       - name: v1.5.3 # latest published release in the v1beta1 series; this is used for v1beta1 --> main clusterctl upgrades test only.
         value: "https://github.com/kubernetes-sigs/cluster-api/releases/download/v1.5.3/bootstrap-components.yaml"
->>>>>>> 2562a8bc
         type: "url"
         contract: v1beta1
         files:
@@ -120,13 +102,8 @@
             new: "imagePullPolicy: IfNotPresent"
           - old: --metrics-bind-addr=127.0.0.1:8080
             new: --metrics-bind-addr=:8080
-<<<<<<< HEAD
-      - name: v1.5.2 # latest published release in the v1beta1 series; this is used for v1beta1 --> v1beta1 latest clusterctl upgrades test only.
-        value: "https://github.com/kubernetes-sigs/cluster-api/releases/download/v1.5.2/control-plane-components.yaml"
-=======
       - name: v1.5.3 # latest published release in the v1beta1 series; this is used for v1beta1 --> v1beta1 latest clusterctl upgrades test only.
         value: "https://github.com/kubernetes-sigs/cluster-api/releases/download/v1.5.3/control-plane-components.yaml"
->>>>>>> 2562a8bc
         type: "url"
         contract: v1beta1
         files:
