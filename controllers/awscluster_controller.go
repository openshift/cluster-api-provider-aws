--- conflicted
+++ resolved
@@ -230,20 +230,6 @@
 	}
 
 	if err := elbsvc.DeleteLoadbalancers(); err != nil {
-<<<<<<< HEAD
-		clusterScope.Error(err, "error deleting load balancer")
-		return err
-	}
-
-	if err := ec2svc.DeleteBastion(); err != nil {
-		clusterScope.Error(err, "error deleting bastion")
-		return err
-	}
-
-	if err := sgService.DeleteSecurityGroups(); err != nil {
-		clusterScope.Error(err, "error deleting security groups")
-		return err
-=======
 		allErrs = append(allErrs, errors.Wrapf(err, "error deleting load balancers"))
 	}
 
@@ -253,43 +239,25 @@
 
 	if err := sgService.DeleteSecurityGroups(); err != nil {
 		allErrs = append(allErrs, errors.Wrap(err, "error deleting security groups"))
->>>>>>> 2562a8bc
 	}
 
 	if r.ExternalResourceGC {
 		gcSvc := gc.NewService(clusterScope, gc.WithGCStrategy(r.AlternativeGCStrategy))
 		if gcErr := gcSvc.ReconcileDelete(ctx); gcErr != nil {
-<<<<<<< HEAD
-			return fmt.Errorf("failed delete reconcile for gc service: %w", gcErr)
-=======
 			allErrs = append(allErrs, fmt.Errorf("failed delete reconcile for gc service: %w", gcErr))
->>>>>>> 2562a8bc
 		}
 	}
 
 	if err := networkSvc.DeleteNetwork(); err != nil {
-<<<<<<< HEAD
-		clusterScope.Error(err, "error deleting network")
-		return err
-	}
-
-	if err := s3Service.DeleteBucket(); err != nil {
-		return errors.Wrapf(err, "error deleting S3 Bucket")
-=======
 		allErrs = append(allErrs, errors.Wrap(err, "error deleting network"))
 	}
 
 	if len(allErrs) > 0 {
 		return kerrors.NewAggregate(allErrs)
->>>>>>> 2562a8bc
 	}
 
 	// Cluster is deleted so remove the finalizer.
 	controllerutil.RemoveFinalizer(clusterScope.AWSCluster, infrav1.ClusterFinalizer)
-<<<<<<< HEAD
-
-=======
->>>>>>> 2562a8bc
 	return nil
 }
 
