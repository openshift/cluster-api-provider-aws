--- conflicted
+++ resolved
@@ -21,7 +21,6 @@
 
 	"github.com/aws/aws-sdk-go/aws"
 	"github.com/aws/aws-sdk-go/service/elb"
-	"github.com/aws/aws-sdk-go/service/elbv2"
 	"github.com/golang/mock/gomock"
 	"github.com/google/go-cmp/cmp"
 	. "github.com/onsi/gomega"
@@ -38,7 +37,6 @@
 
 var (
 	lbName          = aws.String("test-cluster-apiserver")
-	lbArn           = aws.String("loadbalancer::arn")
 	describeLBInput = &elb.DescribeLoadBalancersInput{
 		LoadBalancerNames: aws.StringSlice([]string{"test-cluster-apiserver"}),
 	}
@@ -48,34 +46,10 @@
 	describeLBOutput = &elb.DescribeLoadBalancersOutput{
 		LoadBalancerDescriptions: []*elb.LoadBalancerDescription{
 			{
-				Scheme:            aws.String(string(infrav1.ELBSchemeInternetFacing)),
+				Scheme:            aws.String(string(infrav1.ClassicELBSchemeInternetFacing)),
 				Subnets:           []*string{aws.String("subnet-1")},
 				AvailabilityZones: []*string{aws.String("us-east-1a")},
 				VPCId:             aws.String("vpc-exists"),
-			},
-		},
-	}
-	describeLBOutputV2 = &elbv2.DescribeLoadBalancersOutput{
-		LoadBalancers: []*elbv2.LoadBalancer{
-			{
-				Scheme: aws.String(string(infrav1.ELBSchemeInternetFacing)),
-				AvailabilityZones: []*elbv2.AvailabilityZone{
-					{
-						SubnetId: aws.String("subnet-1"),
-						ZoneName: aws.String("us-east-1a"),
-					},
-				},
-				LoadBalancerArn: aws.String(*lbArn),
-				VpcId:           aws.String("vpc-exists"),
-				DNSName:         aws.String("dns"),
-			},
-		},
-	}
-	describeLBAttributesOutputV2 = &elbv2.DescribeLoadBalancerAttributesOutput{
-		Attributes: []*elbv2.LoadBalancerAttribute{
-			{
-				Key:   aws.String("cross-zone"),
-				Value: aws.String("true"),
 			},
 		},
 	}
@@ -97,23 +71,6 @@
 		},
 		{
 			Key:   aws.String("sigs.k8s.io/cluster-api-provider-aws/role"),
-<<<<<<< HEAD
-			Value: aws.String("apiserver"),
-		},
-	}
-	expectedV2Tags = []*elbv2.Tag{
-		{
-			Key:   aws.String("Name"),
-			Value: lbName,
-		},
-		{
-			Key:   aws.String("sigs.k8s.io/cluster-api-provider-aws/cluster/test-cluster"),
-			Value: aws.String("owned"),
-		},
-		{
-			Key:   aws.String("sigs.k8s.io/cluster-api-provider-aws/role"),
-=======
->>>>>>> 28bc9b87
 			Value: aws.String("apiserver"),
 		},
 	}
@@ -139,9 +96,6 @@
 		},
 		Spec: infrav1.AWSClusterSpec{
 			Region: "us-east-1",
-			ControlPlaneLoadBalancer: &infrav1.AWSLoadBalancerSpec{
-				LoadBalancerType: infrav1.LoadBalancerTypeClassic,
-			},
 			NetworkSpec: infrav1.NetworkSpec{
 				VPC: infrav1.VPCSpec{
 					ID:        "vpc-exists",
@@ -236,79 +190,7 @@
 	m.RegisterInstancesWithLoadBalancer(gomock.Eq(&elb.RegisterInstancesWithLoadBalancerInput{Instances: []*elb.Instance{{InstanceId: aws.String("two")}}, LoadBalancerName: lbName})).MaxTimes(1)
 }
 
-func mockedCreateLBV2Calls(t *testing.T, m *mocks.MockELBV2APIMockRecorder) {
-	t.Helper()
-	m.DescribeLoadBalancers(gomock.Eq(&elbv2.DescribeLoadBalancersInput{
-		Names: []*string{lbName},
-	})).
-		Return(describeLBOutputV2, nil).MinTimes(1)
-	m.DescribeLoadBalancerAttributes(gomock.Eq(&elbv2.DescribeLoadBalancerAttributesInput{
-		LoadBalancerArn: lbArn,
-	})).Return(describeLBAttributesOutputV2, nil)
-	m.DescribeTags(&elbv2.DescribeTagsInput{ResourceArns: []*string{lbArn}}).Return(
-		&elbv2.DescribeTagsOutput{
-			TagDescriptions: []*elbv2.TagDescription{
-				{
-					ResourceArn: lbArn,
-					Tags: []*elbv2.Tag{{
-						Key:   aws.String(infrav1.ClusterTagKey("test-cluster-apiserver")),
-						Value: aws.String(string(infrav1.ResourceLifecycleOwned)),
-					}},
-				},
-			},
-		}, nil)
-	m.ModifyLoadBalancerAttributes(gomock.Eq(&elbv2.ModifyLoadBalancerAttributesInput{
-		Attributes: []*elbv2.LoadBalancerAttribute{
-			{
-				Key:   aws.String(infrav1.LoadBalancerAttributeEnableLoadBalancingCrossZone),
-				Value: aws.String("false"),
-			},
-		},
-		LoadBalancerArn: lbArn,
-	})).MaxTimes(1)
-	m.AddTags(gomock.AssignableToTypeOf(&elbv2.AddTagsInput{})).Return(&elbv2.AddTagsOutput{}, nil).Do(
-		func(actual *elbv2.AddTagsInput) {
-			sortTagsByKey := func(tags []*elbv2.Tag) {
-				sort.Slice(tags, func(i, j int) bool {
-					return *(tags[i].Key) < *(tags[j].Key)
-				})
-			}
-
-			sortTagsByKey(actual.Tags)
-			if !cmp.Equal(expectedV2Tags, actual.Tags) {
-				t.Fatalf("Actual AddTagsInput did not match expected, Actual : %v, Expected: %v", actual.Tags, expectedV2Tags)
-			}
-		}).AnyTimes()
-	m.RemoveTags(gomock.Eq(&elbv2.RemoveTagsInput{
-		ResourceArns: []*string{lbArn},
-		TagKeys:      []*string{aws.String("sigs.k8s.io/cluster-api-provider-aws/cluster/test-cluster-apiserver")},
-	})).MaxTimes(1)
-}
-
-func mockedDeleteLBCalls(expectV2Call bool, mv2 *mocks.MockELBV2APIMockRecorder, m *mocks.MockELBAPIMockRecorder) {
-	if expectV2Call {
-		mv2.DescribeLoadBalancers(gomock.Any()).Return(describeLBOutputV2, nil)
-		mv2.DescribeLoadBalancerAttributes(gomock.Any()).
-			Return(describeLBAttributesOutputV2, nil).MaxTimes(1)
-		mv2.DescribeTags(gomock.Any()).Return(
-			&elbv2.DescribeTagsOutput{
-				TagDescriptions: []*elbv2.TagDescription{
-					{
-						Tags: []*elbv2.Tag{
-							{
-								Key:   aws.String("name"),
-								Value: lbName,
-							},
-						},
-					},
-				},
-			}, nil).MaxTimes(1)
-		mv2.DescribeTargetGroups(gomock.Any()).Return(&elbv2.DescribeTargetGroupsOutput{}, nil)
-		mv2.DescribeListeners(gomock.Any()).Return(&elbv2.DescribeListenersOutput{}, nil)
-		mv2.DeleteLoadBalancer(gomock.Eq(&elbv2.DeleteLoadBalancerInput{LoadBalancerArn: lbArn})).
-			Return(&elbv2.DeleteLoadBalancerOutput{}, nil).MaxTimes(1)
-		mv2.DescribeLoadBalancers(gomock.Any()).Return(&elbv2.DescribeLoadBalancersOutput{}, nil)
-	}
+func mockedDeleteLBCalls(m *mocks.MockELBAPIMockRecorder) {
 	m.DescribeLoadBalancers(gomock.Eq(describeLBInput)).
 		Return(describeLBOutput, nil)
 	m.DescribeLoadBalancers(gomock.Eq(describeLBInput)).
