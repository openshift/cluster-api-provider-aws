/*
Copyright 2019 The Kubernetes Authors.

Licensed under the Apache License, Version 2.0 (the "License");
you may not use this file except in compliance with the License.
You may obtain a copy of the License at

	http://www.apache.org/licenses/LICENSE-2.0

Unless required by applicable law or agreed to in writing, software
distributed under the License is distributed on an "AS IS" BASIS,
WITHOUT WARRANTIES OR CONDITIONS OF ANY KIND, either express or implied.
See the License for the specific language governing permissions and
limitations under the License.
*/

package controllers

import (
	"context"
	"encoding/json"
	"fmt"
	"time"

	"github.com/aws/aws-sdk-go/aws"
	ignTypes "github.com/flatcar/ignition/config/v2_3/types"
	"github.com/go-logr/logr"
	"github.com/google/go-cmp/cmp"
	"github.com/pkg/errors"
	corev1 "k8s.io/api/core/v1"
	apierrors "k8s.io/apimachinery/pkg/api/errors"
	"k8s.io/client-go/tools/record"
	"k8s.io/klog/v2"
	"k8s.io/utils/pointer"
	ctrl "sigs.k8s.io/controller-runtime"
	"sigs.k8s.io/controller-runtime/pkg/client"
	"sigs.k8s.io/controller-runtime/pkg/controller"
	"sigs.k8s.io/controller-runtime/pkg/controller/controllerutil"
	"sigs.k8s.io/controller-runtime/pkg/event"
	"sigs.k8s.io/controller-runtime/pkg/handler"
	"sigs.k8s.io/controller-runtime/pkg/predicate"
	"sigs.k8s.io/controller-runtime/pkg/source"

	infrav1 "sigs.k8s.io/cluster-api-provider-aws/v2/api/v1beta2"
	ekscontrolplanev1 "sigs.k8s.io/cluster-api-provider-aws/v2/controlplane/eks/api/v1beta2"
	"sigs.k8s.io/cluster-api-provider-aws/v2/feature"
	"sigs.k8s.io/cluster-api-provider-aws/v2/pkg/cloud"
	"sigs.k8s.io/cluster-api-provider-aws/v2/pkg/cloud/scope"
	"sigs.k8s.io/cluster-api-provider-aws/v2/pkg/cloud/services"
	"sigs.k8s.io/cluster-api-provider-aws/v2/pkg/cloud/services/ec2"
	"sigs.k8s.io/cluster-api-provider-aws/v2/pkg/cloud/services/elb"
	"sigs.k8s.io/cluster-api-provider-aws/v2/pkg/cloud/services/instancestate"
	"sigs.k8s.io/cluster-api-provider-aws/v2/pkg/cloud/services/s3"
	"sigs.k8s.io/cluster-api-provider-aws/v2/pkg/cloud/services/secretsmanager"
	"sigs.k8s.io/cluster-api-provider-aws/v2/pkg/cloud/services/ssm"
	"sigs.k8s.io/cluster-api-provider-aws/v2/pkg/cloud/services/userdata"
	"sigs.k8s.io/cluster-api-provider-aws/v2/pkg/logger"
	clusterv1 "sigs.k8s.io/cluster-api/api/v1beta1"
	"sigs.k8s.io/cluster-api/controllers/noderefutil"
	capierrors "sigs.k8s.io/cluster-api/errors"
	"sigs.k8s.io/cluster-api/util"
	"sigs.k8s.io/cluster-api/util/annotations"
	"sigs.k8s.io/cluster-api/util/conditions"
	"sigs.k8s.io/cluster-api/util/predicates"
)

// InstanceIDIndex defines the aws machine controller's instance ID index.
const InstanceIDIndex = ".spec.instanceID"

// AWSMachineReconciler reconciles a AwsMachine object.
type AWSMachineReconciler struct {
	client.Client
	Log                          logr.Logger
	Recorder                     record.EventRecorder
	ec2ServiceFactory            func(scope.EC2Scope) services.EC2Interface
	elbServiceFactory            func(scope.ELBScope) services.ELBInterface
	secretsManagerServiceFactory func(cloud.ClusterScoper) services.SecretInterface
	SSMServiceFactory            func(cloud.ClusterScoper) services.SecretInterface
	objectStoreServiceFactory    func(cloud.ClusterScoper) services.ObjectStoreInterface
	Endpoints                    []scope.ServiceEndpoint
	WatchFilterValue             string
}

const (
	// AWSManagedControlPlaneRefKind is the string value indicating that a cluster is AWS managed.
	AWSManagedControlPlaneRefKind = "AWSManagedControlPlane"
)

func (r *AWSMachineReconciler) getEC2Service(scope scope.EC2Scope) services.EC2Interface {
	if r.ec2ServiceFactory != nil {
		return r.ec2ServiceFactory(scope)
	}

	return ec2.NewService(scope)
}

func (r *AWSMachineReconciler) getSecretsManagerService(scope cloud.ClusterScoper) services.SecretInterface {
	if r.secretsManagerServiceFactory != nil {
		return r.secretsManagerServiceFactory(scope)
	}

	return secretsmanager.NewService(scope)
}

func (r *AWSMachineReconciler) getSSMService(scope cloud.ClusterScoper) services.SecretInterface {
	if r.SSMServiceFactory != nil {
		return r.SSMServiceFactory(scope)
	}
	return ssm.NewService(scope)
}

func (r *AWSMachineReconciler) getSecretService(machineScope *scope.MachineScope, scope cloud.ClusterScoper) (services.SecretInterface, error) {
	switch machineScope.SecureSecretsBackend() {
	case infrav1.SecretBackendSSMParameterStore:
		return r.getSSMService(scope), nil
	case infrav1.SecretBackendSecretsManager:
		return r.getSecretsManagerService(scope), nil
	}
	return nil, errors.New("invalid secret backend")
}

func (r *AWSMachineReconciler) getELBService(elbScope scope.ELBScope) services.ELBInterface {
	if r.elbServiceFactory != nil {
		return r.elbServiceFactory(elbScope)
	}
	return elb.NewService(elbScope)
}

func (r *AWSMachineReconciler) getObjectStoreService(scope scope.S3Scope) services.ObjectStoreInterface {
	if r.objectStoreServiceFactory != nil {
		return r.objectStoreServiceFactory(scope)
	}

	return s3.NewService(scope)
}

// +kubebuilder:rbac:groups=infrastructure.cluster.x-k8s.io,resources=awsmachines,verbs=get;list;watch;update;patch;delete
// +kubebuilder:rbac:groups=infrastructure.cluster.x-k8s.io,resources=awsmachines/status,verbs=get;update;patch
// +kubebuilder:rbac:groups=cluster.x-k8s.io,resources=machines;machines/status,verbs=get;list;watch
// +kubebuilder:rbac:groups="",resources=secrets;,verbs=get;list;watch
// +kubebuilder:rbac:groups="",resources=namespaces,verbs=get;list;watch
// +kubebuilder:rbac:groups="",resources=events,verbs=get;list;watch;create;update;patch

func (r *AWSMachineReconciler) Reconcile(ctx context.Context, req ctrl.Request) (_ ctrl.Result, reterr error) {
	log := logger.FromContext(ctx)

	// Fetch the AWSMachine instance.
	awsMachine := &infrav1.AWSMachine{}
	err := r.Get(ctx, req.NamespacedName, awsMachine)
	if err != nil {
		if apierrors.IsNotFound(err) {
			return ctrl.Result{}, nil
		}
		return ctrl.Result{}, err
	}

	// Fetch the Machine.
	machine, err := util.GetOwnerMachine(ctx, r.Client, awsMachine.ObjectMeta)
	if err != nil {
		return ctrl.Result{}, err
	}
	if machine == nil {
		log.Info("Machine Controller has not yet set OwnerRef")
		return ctrl.Result{}, nil
	}

	log = log.WithValues("machine", klog.KObj(machine))

	// Fetch the Cluster.
	cluster, err := util.GetClusterFromMetadata(ctx, r.Client, machine.ObjectMeta)
	if err != nil {
		log.Info("Machine is missing cluster label or cluster does not exist")
		return ctrl.Result{}, nil
	}

	if annotations.IsPaused(cluster, awsMachine) {
		log.Info("AWSMachine or linked Cluster is marked as paused. Won't reconcile")
		return ctrl.Result{}, nil
	}

	log = log.WithValues("cluster", klog.KObj(cluster))

	infraCluster, err := r.getInfraCluster(ctx, log, cluster, awsMachine)
	if err != nil {
		return ctrl.Result{}, errors.New("error getting infra provider cluster or control plane object")
	}
	if infraCluster == nil {
		log.Info("AWSCluster or AWSManagedControlPlane is not ready yet")
		return ctrl.Result{}, nil
	}

	infrav1.SetDefaults_AWSMachineSpec(&awsMachine.Spec)

	// Create the machine scope
	machineScope, err := scope.NewMachineScope(scope.MachineScopeParams{
		Client:       r.Client,
		Cluster:      cluster,
		Machine:      machine,
		InfraCluster: infraCluster,
		AWSMachine:   awsMachine,
	})
	if err != nil {
		log.Error(err, "failed to create scope")
		return ctrl.Result{}, err
	}

	// Always close the scope when exiting this function so we can persist any AWSMachine changes.
	defer func() {
		if err := machineScope.Close(); err != nil && reterr == nil {
			reterr = err
		}
	}()

	switch infraScope := infraCluster.(type) {
	case *scope.ManagedControlPlaneScope:
		if !awsMachine.ObjectMeta.DeletionTimestamp.IsZero() {
			return r.reconcileDelete(machineScope, infraScope, infraScope, nil, nil)
		}

		return r.reconcileNormal(ctx, machineScope, infraScope, infraScope, nil, nil)
	case *scope.ClusterScope:
		if !awsMachine.ObjectMeta.DeletionTimestamp.IsZero() {
			return r.reconcileDelete(machineScope, infraScope, infraScope, infraScope, infraScope)
		}

		return r.reconcileNormal(ctx, machineScope, infraScope, infraScope, infraScope, infraScope)
	default:
		return ctrl.Result{}, errors.New("infraCluster has unknown type")
	}
}

func (r *AWSMachineReconciler) SetupWithManager(ctx context.Context, mgr ctrl.Manager, options controller.Options) error {
	log := logger.FromContext(ctx)
	AWSClusterToAWSMachines := r.AWSClusterToAWSMachines(log)

	controller, err := ctrl.NewControllerManagedBy(mgr).
		WithOptions(options).
		For(&infrav1.AWSMachine{}).
		Watches(
			&source.Kind{Type: &clusterv1.Machine{}},
			handler.EnqueueRequestsFromMapFunc(util.MachineToInfrastructureMapFunc(infrav1.GroupVersion.WithKind("AWSMachine"))),
		).
		Watches(
			&source.Kind{Type: &infrav1.AWSCluster{}},
			handler.EnqueueRequestsFromMapFunc(AWSClusterToAWSMachines),
		).
		WithEventFilter(predicates.ResourceNotPausedAndHasFilterLabel(log.GetLogger(), r.WatchFilterValue)).
		WithEventFilter(
			predicate.Funcs{
				// Avoid reconciling if the event triggering the reconciliation is related to incremental status updates
				// for AWSMachine resources only
				UpdateFunc: func(e event.UpdateEvent) bool {
					if e.ObjectOld.GetObjectKind().GroupVersionKind().Kind != "AWSMachine" {
						return true
					}

					oldMachine := e.ObjectOld.(*infrav1.AWSMachine).DeepCopy()
					newMachine := e.ObjectNew.(*infrav1.AWSMachine).DeepCopy()

					oldMachine.Status = infrav1.AWSMachineStatus{}
					newMachine.Status = infrav1.AWSMachineStatus{}

					oldMachine.ObjectMeta.ResourceVersion = ""
					newMachine.ObjectMeta.ResourceVersion = ""

					return !cmp.Equal(oldMachine, newMachine)
				},
			},
		).
		Build(r)
	if err != nil {
		return err
	}

	// Add index to AWSMachine to find by providerID
	if err := mgr.GetFieldIndexer().IndexField(ctx, &infrav1.AWSMachine{},
		InstanceIDIndex,
		r.indexAWSMachineByInstanceID,
	); err != nil {
		return errors.Wrap(err, "error setting index fields")
	}

	requeueAWSMachinesForUnpausedCluster := r.requeueAWSMachinesForUnpausedCluster(log)
	return controller.Watch(
		&source.Kind{Type: &clusterv1.Cluster{}},
		handler.EnqueueRequestsFromMapFunc(requeueAWSMachinesForUnpausedCluster),
		predicates.ClusterUnpausedAndInfrastructureReady(log.GetLogger()),
	)
}

func (r *AWSMachineReconciler) reconcileDelete(machineScope *scope.MachineScope, clusterScope cloud.ClusterScoper, ec2Scope scope.EC2Scope, elbScope scope.ELBScope, objectStoreScope scope.S3Scope) (ctrl.Result, error) {
	machineScope.Info("Handling deleted AWSMachine")

	ec2Service := r.getEC2Service(ec2Scope)

	if err := r.deleteBootstrapData(machineScope, clusterScope, objectStoreScope); err != nil {
		machineScope.Error(err, "unable to delete machine")
		return ctrl.Result{}, err
	}

	instance, err := r.findInstance(machineScope, ec2Service)
	if err != nil && err != ec2.ErrInstanceNotFoundByID {
		machineScope.Error(err, "query to find instance failed")
		return ctrl.Result{}, err
	}

	if instance == nil {
		// The machine was never created or was deleted by some other entity
		// One way to reach this state:
		// 1. Scale deployment to 0
		// 2. Rename EC2 machine, and delete ProviderID from spec of both Machine
		// and AWSMachine
		// 3. Issue a delete
		// 4. Scale controller deployment to 1
		machineScope.Debug("Unable to locate EC2 instance by ID or tags")
		r.Recorder.Eventf(machineScope.AWSMachine, corev1.EventTypeWarning, "NoInstanceFound", "Unable to find matching EC2 instance")
		controllerutil.RemoveFinalizer(machineScope.AWSMachine, infrav1.MachineFinalizer)
		return ctrl.Result{}, nil
	}

	machineScope.Debug("EC2 instance found matching deleted AWSMachine", "instance-id", instance.ID)

	if err := r.reconcileLBAttachment(machineScope, elbScope, instance); err != nil {
		// We are tolerating AccessDenied error, so this won't block for users with older version of IAM;
		// all the other errors are blocking.
		if !elb.IsAccessDenied(err) && !elb.IsNotFound(err) {
			conditions.MarkFalse(machineScope.AWSMachine, infrav1.ELBAttachedCondition, "DeletingFailed", clusterv1.ConditionSeverityWarning, err.Error())
			return ctrl.Result{}, errors.Errorf("failed to reconcile LB attachment: %+v", err)
		}
	}

	if machineScope.IsControlPlane() {
		conditions.MarkFalse(machineScope.AWSMachine, infrav1.ELBAttachedCondition, clusterv1.DeletedReason, clusterv1.ConditionSeverityInfo, "")
	}

	if feature.Gates.Enabled(feature.EventBridgeInstanceState) {
		instancestateSvc := instancestate.NewService(ec2Scope)
		instancestateSvc.RemoveInstanceFromEventPattern(instance.ID)
	}

	// Check the instance state. If it's already shutting down or terminated,
	// do nothing. Otherwise attempt to delete it.
	// This decision is based on the ec2-instance-lifecycle graph at
	// https://docs.aws.amazon.com/AWSEC2/latest/UserGuide/ec2-instance-lifecycle.html
	switch instance.State {
	case infrav1.InstanceStateShuttingDown:
		machineScope.Info("EC2 instance is shutting down or already terminated", "instance-id", instance.ID)
		// requeue reconciliation until we observe termination (or the instance can no longer be looked up)
		return ctrl.Result{RequeueAfter: time.Minute}, nil
	case infrav1.InstanceStateTerminated:
		machineScope.Info("EC2 instance terminated successfully", "instance-id", instance.ID)
		controllerutil.RemoveFinalizer(machineScope.AWSMachine, infrav1.MachineFinalizer)
		return ctrl.Result{}, nil
	default:
		machineScope.Info("Terminating EC2 instance", "instance-id", instance.ID)

		// Set the InstanceReadyCondition and patch the object before the blocking operation
		conditions.MarkFalse(machineScope.AWSMachine, infrav1.InstanceReadyCondition, clusterv1.DeletingReason, clusterv1.ConditionSeverityInfo, "")
		if err := machineScope.PatchObject(); err != nil {
			machineScope.Error(err, "failed to patch object")
			return ctrl.Result{}, err
		}

		if err := ec2Service.TerminateInstance(instance.ID); err != nil {
			machineScope.Error(err, "failed to terminate instance")
			conditions.MarkFalse(machineScope.AWSMachine, infrav1.InstanceReadyCondition, "DeletingFailed", clusterv1.ConditionSeverityWarning, err.Error())
			r.Recorder.Eventf(machineScope.AWSMachine, corev1.EventTypeWarning, "FailedTerminate", "Failed to terminate instance %q: %v", instance.ID, err)
			return ctrl.Result{}, err
		}
		conditions.MarkFalse(machineScope.AWSMachine, infrav1.InstanceReadyCondition, clusterv1.DeletedReason, clusterv1.ConditionSeverityInfo, "")

		// If the AWSMachine specifies NetworkStatus Interfaces, detach the cluster's core Security Groups from them as part of deletion.
		if len(machineScope.AWSMachine.Spec.NetworkInterfaces) > 0 {
			core, err := ec2Service.GetCoreSecurityGroups(machineScope)
			if err != nil {
				machineScope.Error(err, "failed to get core security groups to detach from instance's network interfaces")
				return ctrl.Result{}, err
			}

			machineScope.Debug(
				"Detaching security groups from provided network interface",
				"groups", core,
				"instanceID", instance.ID,
			)

			conditions.MarkFalse(machineScope.AWSMachine, infrav1.SecurityGroupsReadyCondition, clusterv1.DeletingReason, clusterv1.ConditionSeverityInfo, "")
			if err := machineScope.PatchObject(); err != nil {
				return ctrl.Result{}, err
			}

			for _, id := range machineScope.AWSMachine.Spec.NetworkInterfaces {
				if err := ec2Service.DetachSecurityGroupsFromNetworkInterface(core, id); err != nil {
					machineScope.Error(err, "failed to detach security groups from instance's network interfaces")
					conditions.MarkFalse(machineScope.AWSMachine, infrav1.SecurityGroupsReadyCondition, "DeletingFailed", clusterv1.ConditionSeverityWarning, err.Error())
					return ctrl.Result{}, err
				}
			}
			conditions.MarkFalse(machineScope.AWSMachine, infrav1.SecurityGroupsReadyCondition, clusterv1.DeletedReason, clusterv1.ConditionSeverityInfo, "")
		}

		machineScope.Info("EC2 instance successfully terminated", "instance-id", instance.ID)
		r.Recorder.Eventf(machineScope.AWSMachine, corev1.EventTypeNormal, "SuccessfulTerminate", "Terminated instance %q", instance.ID)

		// requeue reconciliation until we observe termination (or the instance can no longer be looked up)
		return ctrl.Result{RequeueAfter: time.Minute}, nil
	}
}

// findInstance queries the EC2 apis and retrieves the instance if it exists.
// If providerID is empty, finds instance by tags and if it cannot be found, returns empty instance with nil error.
// If providerID is set, either finds the instance by ID or returns error.
func (r *AWSMachineReconciler) findInstance(scope *scope.MachineScope, ec2svc services.EC2Interface) (*infrav1.Instance, error) {
	var instance *infrav1.Instance

	// Parse the ProviderID.
	pid, err := noderefutil.NewProviderID(scope.GetProviderID())
	if err != nil {
		if !errors.Is(err, noderefutil.ErrEmptyProviderID) {
			return nil, errors.Wrapf(err, "failed to parse Spec.ProviderID")
		}
		// If the ProviderID is empty, try to query the instance using tags.
		// If an instance cannot be found, GetRunningInstanceByTags returns empty instance with nil error.
		instance, err = ec2svc.GetRunningInstanceByTags(scope)
		if err != nil {
			return nil, errors.Wrapf(err, "failed to query AWSMachine instance by tags")
		}
	} else {
		// If the ProviderID is populated, describe the instance using the ID.
		// InstanceIfExists() returns error (ErrInstanceNotFoundByID or ErrDescribeInstance) if the instance could not be found.
		instance, err = ec2svc.InstanceIfExists(pointer.String(pid.ID()))
		if err != nil {
			return nil, err
		}
	}

	// The only case where the instance is nil here is when the providerId is empty and instance could not be found by tags.
	return instance, nil
}

func (r *AWSMachineReconciler) reconcileNormal(_ context.Context, machineScope *scope.MachineScope, clusterScope cloud.ClusterScoper, ec2Scope scope.EC2Scope, elbScope scope.ELBScope, objectStoreScope scope.S3Scope) (ctrl.Result, error) {
	machineScope.Trace("Reconciling AWSMachine")

	// If the AWSMachine is in an error state, return early.
	if machineScope.HasFailed() {
		machineScope.Info("Error state detected, skipping reconciliation")

		// If we are in a failed state, delete the secret regardless of instance state.
		if err := r.deleteBootstrapData(machineScope, clusterScope, objectStoreScope); err != nil {
			machineScope.Error(err, "unable to reconcile machine")
			return ctrl.Result{}, err
		}

		return ctrl.Result{}, nil
	}

	if !machineScope.Cluster.Status.InfrastructureReady {
		machineScope.Info("Cluster infrastructure is not ready yet")
		conditions.MarkFalse(machineScope.AWSMachine, infrav1.InstanceReadyCondition, infrav1.WaitingForClusterInfrastructureReason, clusterv1.ConditionSeverityInfo, "")
		return ctrl.Result{}, nil
	}

	// Make sure bootstrap data is available and populated.
	if machineScope.Machine.Spec.Bootstrap.DataSecretName == nil {
		machineScope.Info("Bootstrap data secret reference is not yet available")
		conditions.MarkFalse(machineScope.AWSMachine, infrav1.InstanceReadyCondition, infrav1.WaitingForBootstrapDataReason, clusterv1.ConditionSeverityInfo, "")
		return ctrl.Result{}, nil
	}

	ec2svc := r.getEC2Service(ec2Scope)

	// Find existing instance
	instance, err := r.findInstance(machineScope, ec2svc)
	if err != nil {
		machineScope.Error(err, "unable to find instance")
		conditions.MarkUnknown(machineScope.AWSMachine, infrav1.InstanceReadyCondition, infrav1.InstanceNotFoundReason, err.Error())
		return ctrl.Result{}, err
	}

	// If the AWSMachine doesn't have our finalizer, add it.
	if controllerutil.AddFinalizer(machineScope.AWSMachine, infrav1.MachineFinalizer) {
		// Register the finalizer after first read operation from AWS to avoid orphaning AWS resources on delete
		if err := machineScope.PatchObject(); err != nil {
			machineScope.Error(err, "unable to patch object")
			return ctrl.Result{}, err
		}
	}

	// Create new instance since providerId is nil and instance could not be found by tags.
	if instance == nil {
		// Avoid a flickering condition between InstanceProvisionStarted and InstanceProvisionFailed if there's a persistent failure with createInstance
		if conditions.GetReason(machineScope.AWSMachine, infrav1.InstanceReadyCondition) != infrav1.InstanceProvisionFailedReason {
			conditions.MarkFalse(machineScope.AWSMachine, infrav1.InstanceReadyCondition, infrav1.InstanceProvisionStartedReason, clusterv1.ConditionSeverityInfo, "")
			if patchErr := machineScope.PatchObject(); err != nil {
				machineScope.Error(patchErr, "failed to patch conditions")
				return ctrl.Result{}, patchErr
			}
		}

		var objectStoreSvc services.ObjectStoreInterface

		if objectStoreScope != nil {
			objectStoreSvc = r.getObjectStoreService(objectStoreScope)
		}

		instance, err = r.createInstance(ec2svc, machineScope, clusterScope, objectStoreSvc)
		if err != nil {
			machineScope.Error(err, "unable to create instance")
			conditions.MarkFalse(machineScope.AWSMachine, infrav1.InstanceReadyCondition, infrav1.InstanceProvisionFailedReason, clusterv1.ConditionSeverityError, err.Error())
			return ctrl.Result{}, err
		}
	}
	if feature.Gates.Enabled(feature.EventBridgeInstanceState) {
		instancestateSvc := instancestate.NewService(ec2Scope)
		if err := instancestateSvc.AddInstanceToEventPattern(instance.ID); err != nil {
			return ctrl.Result{}, errors.Wrap(err, "failed to add instance to Event Bridge instance state rule")
		}
	}

	// Make sure Spec.ProviderID and Spec.InstanceID are always set.
	machineScope.SetProviderID(instance.ID, instance.AvailabilityZone)
	machineScope.SetInstanceID(instance.ID)

	// See https://docs.aws.amazon.com/AWSEC2/latest/UserGuide/ec2-instance-lifecycle.html

	// Sets the AWSMachine status Interruptible, when the SpotMarketOptions is enabled for AWSMachine, Interruptible is set as true.
	machineScope.SetInterruptible()

	existingInstanceState := machineScope.GetInstanceState()
	machineScope.SetInstanceState(instance.State)

	// Proceed to reconcile the AWSMachine state.
	if existingInstanceState == nil || *existingInstanceState != instance.State {
		machineScope.Info("EC2 instance state changed", "state", instance.State, "instance-id", *machineScope.GetInstanceID())
	}

	switch instance.State {
	case infrav1.InstanceStatePending:
		machineScope.SetNotReady()
		conditions.MarkFalse(machineScope.AWSMachine, infrav1.InstanceReadyCondition, infrav1.InstanceNotReadyReason, clusterv1.ConditionSeverityWarning, "")
	case infrav1.InstanceStateStopping, infrav1.InstanceStateStopped:
		machineScope.SetNotReady()
		conditions.MarkFalse(machineScope.AWSMachine, infrav1.InstanceReadyCondition, infrav1.InstanceStoppedReason, clusterv1.ConditionSeverityError, "")
	case infrav1.InstanceStateRunning:
		machineScope.SetReady()
		conditions.MarkTrue(machineScope.AWSMachine, infrav1.InstanceReadyCondition)
	case infrav1.InstanceStateShuttingDown, infrav1.InstanceStateTerminated:
		machineScope.SetNotReady()
		machineScope.Info("Unexpected EC2 instance termination", "state", instance.State, "instance-id", *machineScope.GetInstanceID())
		r.Recorder.Eventf(machineScope.AWSMachine, corev1.EventTypeWarning, "InstanceUnexpectedTermination", "Unexpected EC2 instance termination")
		conditions.MarkFalse(machineScope.AWSMachine, infrav1.InstanceReadyCondition, infrav1.InstanceTerminatedReason, clusterv1.ConditionSeverityError, "")
	default:
		machineScope.SetNotReady()
		machineScope.Info("EC2 instance state is undefined", "state", instance.State, "instance-id", *machineScope.GetInstanceID())
		r.Recorder.Eventf(machineScope.AWSMachine, corev1.EventTypeWarning, "InstanceUnhandledState", "EC2 instance state is undefined")
		machineScope.SetFailureReason(capierrors.UpdateMachineError)
		machineScope.SetFailureMessage(errors.Errorf("EC2 instance state %q is undefined", instance.State))
		conditions.MarkUnknown(machineScope.AWSMachine, infrav1.InstanceReadyCondition, "", "")
	}

	// reconcile the deletion of the bootstrap data secret now that we have updated instance state
	if deleteSecretErr := r.deleteBootstrapData(machineScope, clusterScope, objectStoreScope); deleteSecretErr != nil {
		r.Log.Error(deleteSecretErr, "unable to delete secrets")
		return ctrl.Result{}, deleteSecretErr
	}

	if instance.State == infrav1.InstanceStateTerminated {
		machineScope.SetFailureReason(capierrors.UpdateMachineError)
		machineScope.SetFailureMessage(errors.Errorf("EC2 instance state %q is unexpected", instance.State))
	}

	// tasks that can take place during all known instance states
	if machineScope.InstanceIsInKnownState() {
		_, err = r.ensureTags(ec2svc, machineScope.AWSMachine, machineScope.GetInstanceID(), machineScope.AdditionalTags())
		if err != nil {
			machineScope.Error(err, "failed to ensure tags")
			return ctrl.Result{}, err
		}

		if instance != nil {
			r.ensureStorageTags(ec2svc, instance, machineScope.AWSMachine)
		}

		if err := r.reconcileLBAttachment(machineScope, elbScope, instance); err != nil {
			machineScope.Error(err, "failed to reconcile LB attachment")
			return ctrl.Result{}, err
		}
	}

	// tasks that can only take place during operational instance states
	if machineScope.InstanceIsOperational() {
		err := r.reconcileOperationalState(ec2svc, machineScope, instance)
		if err != nil {
			return ctrl.Result{}, err
		}
	}

	return ctrl.Result{}, nil
}

func (r *AWSMachineReconciler) reconcileOperationalState(ec2svc services.EC2Interface, machineScope *scope.MachineScope, instance *infrav1.Instance) error {
	machineScope.SetAddresses(instance.Addresses)

	existingSecurityGroups, err := ec2svc.GetInstanceSecurityGroups(*machineScope.GetInstanceID())
	if err != nil {
		machineScope.Error(err, "unable to get instance security groups")
		return err
	}

	// Ensure that the security groups are correct.
	_, err = r.ensureSecurityGroups(ec2svc, machineScope, machineScope.AWSMachine.Spec.AdditionalSecurityGroups, existingSecurityGroups)
	if err != nil {
		conditions.MarkFalse(machineScope.AWSMachine, infrav1.SecurityGroupsReadyCondition, infrav1.SecurityGroupsFailedReason, clusterv1.ConditionSeverityError, err.Error())
		machineScope.Error(err, "unable to ensure security groups")
		return err
	}
	conditions.MarkTrue(machineScope.AWSMachine, infrav1.SecurityGroupsReadyCondition)

	err = r.ensureInstanceMetadataOptions(ec2svc, instance, machineScope.AWSMachine)
	if err != nil {
		machineScope.Error(err, "failed to ensure instance metadata options")
		return err
	}

	return nil
}

func (r *AWSMachineReconciler) deleteEncryptedBootstrapDataSecret(machineScope *scope.MachineScope, clusterScope cloud.ClusterScoper) error {
	secretSvc, secretBackendErr := r.getSecretService(machineScope, clusterScope)
	if secretBackendErr != nil {
		machineScope.Error(secretBackendErr, "unable to get secret service backend")
		return secretBackendErr
	}

	// do nothing if there isn't a secret
	if machineScope.GetSecretPrefix() == "" {
		return nil
	}
	if machineScope.GetSecretCount() == 0 {
		return errors.New("secretPrefix present, but secretCount is not set")
	}

	// Do nothing if the AWSMachine is not in a failed state, and is operational from an EC2 perspective, but does not have a node reference
	if !machineScope.HasFailed() && machineScope.InstanceIsOperational() && machineScope.Machine.Status.NodeRef == nil && !machineScope.AWSMachineIsDeleted() {
		return nil
	}
	machineScope.Info("Deleting unneeded entry from AWS Secret", "secretPrefix", machineScope.GetSecretPrefix())
	if err := secretSvc.Delete(machineScope); err != nil {
		machineScope.Info("Unable to delete entries from AWS Secret containing encrypted userdata", "secretPrefix", machineScope.GetSecretPrefix())
		r.Recorder.Eventf(machineScope.AWSMachine, corev1.EventTypeWarning, "FailedDeleteEncryptedBootstrapDataSecrets", "AWS Secret entries containing userdata not deleted")
		return err
	}
	r.Recorder.Eventf(machineScope.AWSMachine, corev1.EventTypeNormal, "SuccessfulDeleteEncryptedBootstrapDataSecrets", "AWS Secret entries containing userdata deleted")

	machineScope.DeleteSecretPrefix()
	machineScope.SetSecretCount(0)

	return nil
}

func (r *AWSMachineReconciler) createInstance(ec2svc services.EC2Interface, machineScope *scope.MachineScope, clusterScope cloud.ClusterScoper, objectStoreSvc services.ObjectStoreInterface) (*infrav1.Instance, error) {
	machineScope.Info("Creating EC2 instance")

	userData, userDataFormat, userDataErr := r.resolveUserData(machineScope, clusterScope, objectStoreSvc)
	if userDataErr != nil {
		return nil, errors.Wrapf(userDataErr, "failed to resolve userdata")
	}

	instance, err := ec2svc.CreateInstance(machineScope, userData, userDataFormat)
	if err != nil {
		return nil, errors.Wrapf(err, "failed to create AWSMachine instance")
	}

	return instance, nil
}

func (r *AWSMachineReconciler) resolveUserData(machineScope *scope.MachineScope, clusterScope cloud.ClusterScoper, objectStoreSvc services.ObjectStoreInterface) ([]byte, string, error) {
	userData, userDataFormat, err := machineScope.GetRawBootstrapDataWithFormat()
	if err != nil {
		r.Recorder.Eventf(machineScope.AWSMachine, corev1.EventTypeWarning, "FailedGetBootstrapData", err.Error())
		return nil, "", err
	}

	if machineScope.UseSecretsManager(userDataFormat) {
		userData, err = r.cloudInitUserData(machineScope, clusterScope, userData)
	}

	if machineScope.UseIgnition(userDataFormat) {
		userData, err = r.ignitionUserData(machineScope, objectStoreSvc, userData)
	}

	return userData, userDataFormat, err
}

func (r *AWSMachineReconciler) cloudInitUserData(machineScope *scope.MachineScope, clusterScope cloud.ClusterScoper, userData []byte) ([]byte, error) {
	secretSvc, secretBackendErr := r.getSecretService(machineScope, clusterScope)
	if secretBackendErr != nil {
		machineScope.Error(secretBackendErr, "unable to reconcile machine")
		return nil, secretBackendErr
	}

	compressedUserData, compressErr := userdata.GzipBytes(userData)
	if compressErr != nil {
		return nil, compressErr
	}
	prefix, chunks, serviceErr := secretSvc.Create(machineScope, compressedUserData)
	// Only persist the AWS Secret Backend entries if there is at least one
	if chunks > 0 {
		machineScope.SetSecretPrefix(prefix)
		machineScope.SetSecretCount(chunks)
	}
	// Register the Secret ARN immediately to avoid orphaning whatever AWS resources have been created
	if err := machineScope.PatchObject(); err != nil {
		return nil, err
	}
	if serviceErr != nil {
		r.Recorder.Eventf(machineScope.AWSMachine, corev1.EventTypeWarning, "FailedCreateAWSSecrets", serviceErr.Error())
		machineScope.Error(serviceErr, "Failed to create AWS Secret entry", "secretPrefix", prefix)
		return nil, serviceErr
	}
	encryptedCloudInit, err := secretSvc.UserData(machineScope.GetSecretPrefix(), machineScope.GetSecretCount(), machineScope.InfraCluster.Region(), r.Endpoints)
	if err != nil {
		r.Recorder.Eventf(machineScope.AWSMachine, corev1.EventTypeWarning, "FailedGenerateAWSSecretsCloudInit", err.Error())
		return nil, err
	}
	return encryptedCloudInit, nil
}

func (r *AWSMachineReconciler) ignitionUserData(scope *scope.MachineScope, objectStoreSvc services.ObjectStoreInterface, userData []byte) ([]byte, error) {
	if objectStoreSvc == nil {
		return nil, errors.New("object store service not available")
	}

	objectURL, err := objectStoreSvc.Create(scope, userData)
	if err != nil {
		return nil, errors.Wrap(err, "creating userdata object")
	}

	ignData := &ignTypes.Config{
		Ignition: ignTypes.Ignition{
			Version: "2.3.0",
			Config: ignTypes.IgnitionConfig{
				Append: []ignTypes.ConfigReference{
					{
						Source: objectURL,
					},
				},
			},
		},
	}

	ignitionUserData, err := json.Marshal(ignData)
	if err != nil {
		r.Recorder.Eventf(scope.AWSMachine, corev1.EventTypeWarning, "FailedGenerateIgnition", err.Error())
		return nil, errors.Wrap(err, "serializing generated data")
	}

	return ignitionUserData, nil
}

func (r *AWSMachineReconciler) deleteBootstrapData(machineScope *scope.MachineScope, clusterScope cloud.ClusterScoper, objectStoreScope scope.S3Scope) error {
	if !machineScope.AWSMachine.Spec.CloudInit.InsecureSkipSecretsManager {
		if err := r.deleteEncryptedBootstrapDataSecret(machineScope, clusterScope); err != nil {
			return err
		}
	}

	if objectStoreScope != nil {
		// Bootstrap data will be removed from S3 if it is already populated.
		if err := r.deleteIgnitionBootstrapDataFromS3(machineScope, r.getObjectStoreService(objectStoreScope)); err != nil {
			return err
		}
	}

	return nil
}

func (r *AWSMachineReconciler) deleteIgnitionBootstrapDataFromS3(machineScope *scope.MachineScope, objectStoreSvc services.ObjectStoreInterface) error {
	// Do nothing if the AWSMachine is not in a failed state, and is operational from an EC2 perspective, but does not have a node reference
	if !machineScope.HasFailed() && machineScope.InstanceIsOperational() && machineScope.Machine.Status.NodeRef == nil && !machineScope.AWSMachineIsDeleted() {
		return nil
	}

	// If bootstrap data has not been populated yet, we cannot determine it's format, so there is probably nothing to do.
	if machineScope.Machine.Spec.Bootstrap.DataSecretName == nil {
		return nil
	}

	_, userDataFormat, err := machineScope.GetRawBootstrapDataWithFormat()
	if err != nil {
		r.Recorder.Eventf(machineScope.AWSMachine, corev1.EventTypeWarning, "FailedGetBootstrapData", err.Error())
		return err
	}

	if !machineScope.UseIgnition(userDataFormat) {
		return nil
	}

	machineScope.Info("Deleting unneeded entry from AWS S3", "secretPrefix", machineScope.GetSecretPrefix())

	if err := objectStoreSvc.Delete(machineScope); err != nil {
		return errors.Wrap(err, "deleting bootstrap data object")
	}

	return nil
}

func (r *AWSMachineReconciler) reconcileLBAttachment(machineScope *scope.MachineScope, elbScope scope.ELBScope, i *infrav1.Instance) error {
	if !machineScope.IsControlPlane() {
		return nil
	}

	elbsvc := r.getELBService(elbScope)

	// In order to prevent sending request to a "not-ready" control plane machines, it is required to remove the machine
	// from the ELB as soon as the machine gets deleted or when the machine is in a not running state.
	if !machineScope.AWSMachine.DeletionTimestamp.IsZero() || !machineScope.InstanceIsRunning() {
		registered, err := elbsvc.IsInstanceRegisteredWithAPIServerELB(i)
		if err != nil {
			r.Recorder.Eventf(machineScope.AWSMachine, corev1.EventTypeWarning, "FailedDetachControlPlaneELB",
				"Failed to deregister control plane instance %q from load balancer: failed to determine registration status: %v", i.ID, err)
			return errors.Wrapf(err, "could not deregister control plane instance %q from load balancer - error determining registration status", i.ID)
		}
		if !registered {
			// Already deregistered - nothing more to do
			return nil
		}

<<<<<<< HEAD
		if err := elbsvc.DeregisterInstanceFromAPIServerELB(i); err != nil {
			r.Recorder.Eventf(machineScope.AWSMachine, corev1.EventTypeWarning, "FailedDetachControlPlaneELB",
				"Failed to deregister control plane instance %q from load balancer: %v", i.ID, err)
			conditions.MarkFalse(machineScope.AWSMachine, infrav1.ELBAttachedCondition, infrav1.ELBDetachFailedReason, clusterv1.ConditionSeverityError, err.Error())
			return errors.Wrapf(err, "could not deregister control plane instance %q from load balancer", i.ID)
		}
		r.Recorder.Eventf(machineScope.AWSMachine, corev1.EventTypeNormal, "SuccessfulDetachControlPlaneELB",
			"Control plane instance %q is de-registered from load balancer", i.ID)
		return nil
	}

=======
	switch elbScope.ControlPlaneLoadBalancer().LoadBalancerType {
	case infrav1.LoadBalancerTypeClassic:
		fallthrough
	case "":
		machineScope.Debug("registering to classic load balancer")
		return r.registerInstanceToClassicLB(machineScope, elbsvc, i)

	case infrav1.LoadBalancerTypeELB:
		fallthrough
	case infrav1.LoadBalancerTypeALB:
		fallthrough
	case infrav1.LoadBalancerTypeNLB:
		machineScope.Debug("registering to v2 load balancer")
		return r.registerInstanceToV2LB(machineScope, elbsvc, i)
	}

	return errors.Errorf("unknown load balancer type %q", elbScope.ControlPlaneLoadBalancer().LoadBalancerType)
}

func (r *AWSMachineReconciler) registerInstanceToClassicLB(machineScope *scope.MachineScope, elbsvc services.ELBInterface, i *infrav1.Instance) error {
>>>>>>> 4c6b62ff
	registered, err := elbsvc.IsInstanceRegisteredWithAPIServerELB(i)
	if err != nil {
		r.Recorder.Eventf(machineScope.AWSMachine, corev1.EventTypeWarning, "FailedAttachControlPlaneELB",
			"Failed to register control plane instance %q with classic load balancer: failed to determine registration status: %v", i.ID, err)
		return errors.Wrapf(err, "could not register control plane instance %q with classic load balancer - error determining registration status", i.ID)
	}
	if registered {
		// Already registered - nothing more to do
		return nil
	}

	if err := elbsvc.RegisterInstanceWithAPIServerELB(i); err != nil {
		r.Recorder.Eventf(machineScope.AWSMachine, corev1.EventTypeWarning, "FailedAttachControlPlaneELB",
			"Failed to register control plane instance %q with classic load balancer: %v", i.ID, err)
		conditions.MarkFalse(machineScope.AWSMachine, infrav1.ELBAttachedCondition, infrav1.ELBAttachFailedReason, clusterv1.ConditionSeverityError, err.Error())
		return errors.Wrapf(err, "could not register control plane instance %q with classic load balancer", i.ID)
	}
	r.Recorder.Eventf(machineScope.AWSMachine, corev1.EventTypeNormal, "SuccessfulAttachControlPlaneELB",
		"Control plane instance %q is registered with classic load balancer", i.ID)
	conditions.MarkTrue(machineScope.AWSMachine, infrav1.ELBAttachedCondition)
	return nil
}

// AWSClusterToAWSMachines is a handler.ToRequestsFunc to be used to enqeue requests for reconciliation
// of AWSMachines.
func (r *AWSMachineReconciler) AWSClusterToAWSMachines(log logger.Wrapper) handler.MapFunc {
	return func(o client.Object) []ctrl.Request {
		c, ok := o.(*infrav1.AWSCluster)
		if !ok {
			klog.Errorf("Expected a AWSCluster but got a %T", o)
		}

		log := log.WithValues("objectMapper", "awsClusterToAWSMachine", "cluster", klog.KRef(c.Namespace, c.Name))

		// Don't handle deleted AWSClusters
		if !c.ObjectMeta.DeletionTimestamp.IsZero() {
			log.Trace("AWSCluster has a deletion timestamp, skipping mapping.")
			return nil
		}

		cluster, err := util.GetOwnerCluster(context.TODO(), r.Client, c.ObjectMeta)
		switch {
		case apierrors.IsNotFound(err) || cluster == nil:
			log.Trace("Cluster for AWSCluster not found, skipping mapping.")
			return nil
		case err != nil:
			log.Error(err, "Failed to get owning cluster, skipping mapping.")
			return nil
		}

		return r.requestsForCluster(log, cluster.Namespace, cluster.Name)
	}
}

func (r *AWSMachineReconciler) requeueAWSMachinesForUnpausedCluster(log logger.Wrapper) handler.MapFunc {
	return func(o client.Object) []ctrl.Request {
		c, ok := o.(*clusterv1.Cluster)
		if !ok {
			klog.Errorf("Expected a Cluster but got a %T", o)
		}

		log := log.WithValues("objectMapper", "clusterToAWSMachine", "cluster", klog.KRef(c.Namespace, c.Name))

		// Don't handle deleted clusters
		if !c.ObjectMeta.DeletionTimestamp.IsZero() {
			log.Trace("Cluster has a deletion timestamp, skipping mapping.")
			return nil
		}

		return r.requestsForCluster(log, c.Namespace, c.Name)
	}
}

func (r *AWSMachineReconciler) requestsForCluster(log logger.Wrapper, namespace, name string) []ctrl.Request {
	labels := map[string]string{clusterv1.ClusterNameLabel: name}
	machineList := &clusterv1.MachineList{}
	if err := r.Client.List(context.TODO(), machineList, client.InNamespace(namespace), client.MatchingLabels(labels)); err != nil {
		log.Error(err, "Failed to get owned Machines, skipping mapping.")
		return nil
	}

	result := make([]ctrl.Request, 0, len(machineList.Items))
	for _, m := range machineList.Items {
		m := m
		log.WithValues("machine", klog.KObj(&m))
		if m.Spec.InfrastructureRef.GroupVersionKind().Kind != "AWSMachine" {
			log.Trace("Machine has an InfrastructureRef for a different type, will not add to reconciliation request.")
			continue
		}
		if m.Spec.InfrastructureRef.Name == "" {
			log.Trace("Machine has an InfrastructureRef with an empty name, will not add to reconciliation request.")
			continue
		}
		log.WithValues("awsMachine", klog.KRef(m.Spec.InfrastructureRef.Namespace, m.Spec.InfrastructureRef.Name))
		log.Trace("Adding AWSMachine to reconciliation request.")
		result = append(result, ctrl.Request{NamespacedName: client.ObjectKey{Namespace: m.Namespace, Name: m.Spec.InfrastructureRef.Name}})
	}
	return result
}

func (r *AWSMachineReconciler) getInfraCluster(ctx context.Context, log *logger.Logger, cluster *clusterv1.Cluster, awsMachine *infrav1.AWSMachine) (scope.EC2Scope, error) {
	var clusterScope *scope.ClusterScope
	var managedControlPlaneScope *scope.ManagedControlPlaneScope
	var err error

	if cluster.Spec.ControlPlaneRef != nil && cluster.Spec.ControlPlaneRef.Kind == "AWSManagedControlPlane" {
		controlPlane := &ekscontrolplanev1.AWSManagedControlPlane{}
		controlPlaneName := client.ObjectKey{
			Namespace: awsMachine.Namespace,
			Name:      cluster.Spec.ControlPlaneRef.Name,
		}

		if err := r.Get(ctx, controlPlaneName, controlPlane); err != nil {
			// AWSManagedControlPlane is not ready
			return nil, nil //nolint:nilerr
		}

		managedControlPlaneScope, err = scope.NewManagedControlPlaneScope(scope.ManagedControlPlaneScopeParams{
			Client:         r.Client,
			Logger:         log,
			Cluster:        cluster,
			ControlPlane:   controlPlane,
			ControllerName: "awsManagedControlPlane",
			Endpoints:      r.Endpoints,
		})
		if err != nil {
			return nil, err
		}

		return managedControlPlaneScope, nil
	}

	awsCluster := &infrav1.AWSCluster{}

	infraClusterName := client.ObjectKey{
		Namespace: awsMachine.Namespace,
		Name:      cluster.Spec.InfrastructureRef.Name,
	}

	if err := r.Client.Get(ctx, infraClusterName, awsCluster); err != nil {
		// AWSCluster is not ready
		return nil, nil //nolint:nilerr
	}

	// Create the cluster scope
	clusterScope, err = scope.NewClusterScope(scope.ClusterScopeParams{
		Client:         r.Client,
		Logger:         log,
		Cluster:        cluster,
		AWSCluster:     awsCluster,
		ControllerName: "awsmachine",
	})
	if err != nil {
		return nil, err
	}

	return clusterScope, nil
}

func (r *AWSMachineReconciler) indexAWSMachineByInstanceID(o client.Object) []string {
	awsMachine, ok := o.(*infrav1.AWSMachine)
	if !ok {
		r.Log.Error(errors.New("incorrect type"), "expected an AWSMachine", "type", fmt.Sprintf("%T", o))
		return nil
	}

	if awsMachine.Spec.InstanceID != nil {
		return []string{*awsMachine.Spec.InstanceID}
	}

	return nil
}

func (r *AWSMachineReconciler) ensureStorageTags(ec2svc services.EC2Interface, instance *infrav1.Instance, machine *infrav1.AWSMachine) {
	annotations, err := r.machineAnnotationJSON(machine, VolumeTagsLastAppliedAnnotation)
	if err != nil {
		r.Log.Error(err, "Failed to fetch the annotations for volume tags")
	}
	for _, volumeID := range instance.VolumeIDs {
		if subAnnotation, ok := annotations[volumeID].(map[string]interface{}); ok {
			newAnnotation, err := r.ensureVolumeTags(ec2svc, aws.String(volumeID), subAnnotation, machine.Spec.AdditionalTags)
			if err != nil {
				r.Log.Error(err, "Failed to fetch the changed volume tags in EC2 instance")
			}
			annotations[volumeID] = newAnnotation
		} else {
			newAnnotation, err := r.ensureVolumeTags(ec2svc, aws.String(volumeID), make(map[string]interface{}), machine.Spec.AdditionalTags)
			if err != nil {
				r.Log.Error(err, "Failed to fetch the changed volume tags in EC2 instance")
			}
			annotations[volumeID] = newAnnotation
		}

		// We also need to update the annotation if anything changed.
		err = r.updateMachineAnnotationJSON(machine, VolumeTagsLastAppliedAnnotation, annotations)
		if err != nil {
			r.Log.Error(err, "Failed to fetch the changed volume tags in EC2 instance")
		}
	}
}

func (r *AWSMachineReconciler) ensureInstanceMetadataOptions(ec2svc services.EC2Interface, instance *infrav1.Instance, machine *infrav1.AWSMachine) error {
	if cmp.Equal(machine.Spec.InstanceMetadataOptions, instance.InstanceMetadataOptions) {
		return nil
	}

	return ec2svc.ModifyInstanceMetadataOptions(instance.ID, machine.Spec.InstanceMetadataOptions)
}<|MERGE_RESOLUTION|>--- conflicted
+++ resolved
@@ -519,7 +519,6 @@
 	// Make sure Spec.ProviderID and Spec.InstanceID are always set.
 	machineScope.SetProviderID(instance.ID, instance.AvailabilityZone)
 	machineScope.SetInstanceID(instance.ID)
-
 	// See https://docs.aws.amazon.com/AWSEC2/latest/UserGuide/ec2-instance-lifecycle.html
 
 	// Sets the AWSMachine status Interruptible, when the SpotMarketOptions is enabled for AWSMachine, Interruptible is set as true.
@@ -594,6 +593,7 @@
 		}
 	}
 
+	machineScope.Debug("done reconciling instance", "instance", instance)
 	return ctrl.Result{}, nil
 }
 
@@ -814,30 +814,14 @@
 	// In order to prevent sending request to a "not-ready" control plane machines, it is required to remove the machine
 	// from the ELB as soon as the machine gets deleted or when the machine is in a not running state.
 	if !machineScope.AWSMachine.DeletionTimestamp.IsZero() || !machineScope.InstanceIsRunning() {
-		registered, err := elbsvc.IsInstanceRegisteredWithAPIServerELB(i)
-		if err != nil {
-			r.Recorder.Eventf(machineScope.AWSMachine, corev1.EventTypeWarning, "FailedDetachControlPlaneELB",
-				"Failed to deregister control plane instance %q from load balancer: failed to determine registration status: %v", i.ID, err)
-			return errors.Wrapf(err, "could not deregister control plane instance %q from load balancer - error determining registration status", i.ID)
-		}
-		if !registered {
-			// Already deregistered - nothing more to do
-			return nil
-		}
-
-<<<<<<< HEAD
-		if err := elbsvc.DeregisterInstanceFromAPIServerELB(i); err != nil {
-			r.Recorder.Eventf(machineScope.AWSMachine, corev1.EventTypeWarning, "FailedDetachControlPlaneELB",
-				"Failed to deregister control plane instance %q from load balancer: %v", i.ID, err)
-			conditions.MarkFalse(machineScope.AWSMachine, infrav1.ELBAttachedCondition, infrav1.ELBDetachFailedReason, clusterv1.ConditionSeverityError, err.Error())
-			return errors.Wrapf(err, "could not deregister control plane instance %q from load balancer", i.ID)
-		}
-		r.Recorder.Eventf(machineScope.AWSMachine, corev1.EventTypeNormal, "SuccessfulDetachControlPlaneELB",
-			"Control plane instance %q is de-registered from load balancer", i.ID)
-		return nil
-	}
-
-=======
+		if elbScope.ControlPlaneLoadBalancer().LoadBalancerType == infrav1.LoadBalancerTypeClassic {
+			machineScope.Debug("deregistering from classic load balancer")
+			return r.deregisterInstanceFromClassicLB(machineScope, elbsvc, i)
+		}
+		machineScope.Debug("deregistering from v2 load balancer")
+		return r.deregisterInstanceFromV2LB(machineScope, elbsvc, i)
+	}
+
 	switch elbScope.ControlPlaneLoadBalancer().LoadBalancerType {
 	case infrav1.LoadBalancerTypeClassic:
 		fallthrough
@@ -858,7 +842,6 @@
 }
 
 func (r *AWSMachineReconciler) registerInstanceToClassicLB(machineScope *scope.MachineScope, elbsvc services.ELBInterface, i *infrav1.Instance) error {
->>>>>>> 4c6b62ff
 	registered, err := elbsvc.IsInstanceRegisteredWithAPIServerELB(i)
 	if err != nil {
 		r.Recorder.Eventf(machineScope.AWSMachine, corev1.EventTypeWarning, "FailedAttachControlPlaneELB",
@@ -879,6 +862,78 @@
 	r.Recorder.Eventf(machineScope.AWSMachine, corev1.EventTypeNormal, "SuccessfulAttachControlPlaneELB",
 		"Control plane instance %q is registered with classic load balancer", i.ID)
 	conditions.MarkTrue(machineScope.AWSMachine, infrav1.ELBAttachedCondition)
+	return nil
+}
+
+func (r *AWSMachineReconciler) registerInstanceToV2LB(machineScope *scope.MachineScope, elbsvc services.ELBInterface, instance *infrav1.Instance) error {
+	_, registered, err := elbsvc.IsInstanceRegisteredWithAPIServerLB(instance)
+	if err != nil {
+		r.Recorder.Eventf(machineScope.AWSMachine, corev1.EventTypeWarning, "FailedAttachControlPlaneELB",
+			"Failed to register control plane instance %q with load balancer: failed to determine registration status: %v", instance.ID, err)
+		return errors.Wrapf(err, "could not register control plane instance %q with load balancer - error determining registration status", instance.ID)
+	}
+	if registered {
+		machineScope.Logger.Debug("Instance is already registered.", "instance", instance.ID)
+		return nil
+	}
+
+	if err := elbsvc.RegisterInstanceWithAPIServerLB(instance); err != nil {
+		r.Recorder.Eventf(machineScope.AWSMachine, corev1.EventTypeWarning, "FailedAttachControlPlaneELB",
+			"Failed to register control plane instance %q with load balancer: %v", instance.ID, err)
+		conditions.MarkFalse(machineScope.AWSMachine, infrav1.ELBAttachedCondition, infrav1.ELBAttachFailedReason, clusterv1.ConditionSeverityError, err.Error())
+		return errors.Wrapf(err, "could not register control plane instance %q with load balancer", instance.ID)
+	}
+	r.Recorder.Eventf(machineScope.AWSMachine, corev1.EventTypeNormal, "SuccessfulAttachControlPlaneELB",
+		"Control plane instance %q is registered with load balancer", instance.ID)
+	conditions.MarkTrue(machineScope.AWSMachine, infrav1.ELBAttachedCondition)
+	return nil
+}
+
+func (r *AWSMachineReconciler) deregisterInstanceFromClassicLB(machineScope *scope.MachineScope, elbsvc services.ELBInterface, instance *infrav1.Instance) error {
+	registered, err := elbsvc.IsInstanceRegisteredWithAPIServerELB(instance)
+	if err != nil {
+		r.Recorder.Eventf(machineScope.AWSMachine, corev1.EventTypeWarning, "FailedDetachControlPlaneELB",
+			"Failed to deregister control plane instance %q from load balancer: failed to determine registration status: %v", instance.ID, err)
+		return errors.Wrapf(err, "could not deregister control plane instance %q from load balancer - error determining registration status", instance.ID)
+	}
+	if !registered {
+		machineScope.Logger.Debug("Instance is already registered.", "instance", instance.ID)
+		return nil
+	}
+
+	if err := elbsvc.DeregisterInstanceFromAPIServerELB(instance); err != nil {
+		r.Recorder.Eventf(machineScope.AWSMachine, corev1.EventTypeWarning, "FailedDetachControlPlaneELB",
+			"Failed to deregister control plane instance %q from load balancer: %v", instance.ID, err)
+		conditions.MarkFalse(machineScope.AWSMachine, infrav1.ELBAttachedCondition, infrav1.ELBDetachFailedReason, clusterv1.ConditionSeverityError, err.Error())
+		return errors.Wrapf(err, "could not deregister control plane instance %q from load balancer", instance.ID)
+	}
+
+	r.Recorder.Eventf(machineScope.AWSMachine, corev1.EventTypeNormal, "SuccessfulDetachControlPlaneELB",
+		"Control plane instance %q is de-registered from load balancer", instance.ID)
+	return nil
+}
+
+func (r *AWSMachineReconciler) deregisterInstanceFromV2LB(machineScope *scope.MachineScope, elbsvc services.ELBInterface, i *infrav1.Instance) error {
+	targetGroupArn, registered, err := elbsvc.IsInstanceRegisteredWithAPIServerLB(i)
+	if err != nil {
+		r.Recorder.Eventf(machineScope.AWSMachine, corev1.EventTypeWarning, "FailedDetachControlPlaneELB",
+			"Failed to deregister control plane instance %q from load balancer: failed to determine registration status: %v", i.ID, err)
+		return errors.Wrapf(err, "could not deregister control plane instance %q from load balancer - error determining registration status", i.ID)
+	}
+	if !registered {
+		// Already deregistered - nothing more to do
+		return nil
+	}
+
+	if err := elbsvc.DeregisterInstanceFromAPIServerLB(targetGroupArn, i); err != nil {
+		r.Recorder.Eventf(machineScope.AWSMachine, corev1.EventTypeWarning, "FailedDetachControlPlaneELB",
+			"Failed to deregister control plane instance %q from load balancer: %v", i.ID, err)
+		conditions.MarkFalse(machineScope.AWSMachine, infrav1.ELBAttachedCondition, infrav1.ELBDetachFailedReason, clusterv1.ConditionSeverityError, err.Error())
+		return errors.Wrapf(err, "could not deregister control plane instance %q from load balancer", i.ID)
+	}
+
+	r.Recorder.Eventf(machineScope.AWSMachine, corev1.EventTypeNormal, "SuccessfulDetachControlPlaneELB",
+		"Control plane instance %q is de-registered from load balancer", i.ID)
 	return nil
 }
 
